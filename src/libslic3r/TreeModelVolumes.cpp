// Tree supports by Thomas Rahm, losely based on Tree Supports by CuraEngine.
// Original source of Thomas Rahm's tree supports:
// https://github.com/ThomasRahm/CuraEngine
//
// Original CuraEngine copyright:
// Copyright (c) 2021 Ultimaker B.V.
// CuraEngine is released under the terms of the AGPLv3 or higher.

#include "TreeModelVolumes.hpp"
#include "TreeSupport.hpp"

#include "BuildVolume.hpp"
#include "ClipperUtils.hpp"
#include "Flow.hpp"
#include "Layer.hpp"
#include "Point.hpp"
#include "Print.hpp"
#include "PrintConfig.hpp"
#include "Utils.hpp"

#include <string_view>

#include <boost/log/trivial.hpp>

#include <tbb/parallel_for.h>
#include <tbb/task_group.h>

namespace Slic3r::FFFTreeSupport
{

using namespace std::literals;

// or warning
// had to use a define beacuse the macro processing inside macro BOOST_LOG_TRIVIAL()
#define error_level_not_in_cache error

TreeSupportMeshGroupSettings::TreeSupportMeshGroupSettings(const PrintObject &print_object)
{
    const PrintConfig       &print_config       = print_object.print()->config();
    const PrintObjectConfig &config             = print_object.config();
    const SlicingParameters &slicing_params     = print_object.slicing_parameters();
//    const std::vector<unsigned int>  printing_extruders = print_object.object_extruders();

    // Support must be enabled and set to Tree style.
    assert(config.support_material);
    assert(config.support_material_style == smsTree || config.support_material_style == smsOrganic);

    // Calculate maximum external perimeter width over all printing regions, taking into account the default layer height.
    coordf_t external_perimeter_width = 0.;
    for (size_t region_id = 0; region_id < print_object.num_printing_regions(); ++ region_id) {
        const PrintRegion &region = print_object.printing_region(region_id);
        external_perimeter_width = std::max<coordf_t>(external_perimeter_width, region.flow(print_object, frExternalPerimeter, config.layer_height).width());
    }

    this->layer_height              = scaled<coord_t>(config.layer_height.value);
    this->resolution                = scaled<coord_t>(print_config.gcode_resolution.value);
    // Arache feature
    this->min_feature_size          = scaled<coord_t>(config.min_feature_size.value);
    // +1 makes the threshold inclusive
    this->support_angle             = 0.5 * M_PI - std::clamp<double>((config.support_material_threshold + 1) * M_PI / 180., 0., 0.5 * M_PI);
    this->support_line_width        = support_material_flow(&print_object, config.layer_height).scaled_width();
    this->support_roof_line_width   = support_material_interface_flow(&print_object, config.layer_height).scaled_width();
    //FIXME add it to SlicingParameters and reuse in both tree and normal supports?
    this->support_bottom_enable     = config.support_material_interface_layers.value > 0 && config.support_material_bottom_interface_layers.value != 0;
    this->support_bottom_height     = this->support_bottom_enable ?
        (config.support_material_bottom_interface_layers.value > 0 ?
            config.support_material_bottom_interface_layers.value :
            config.support_material_interface_layers.value) * this->layer_height :
        0;
    this->support_material_buildplate_only = config.support_material_buildplate_only;
    this->support_xy_distance       = scaled<coord_t>(config.support_material_xy_spacing.get_abs_value(external_perimeter_width));
    // Separation of interfaces, it is likely smaller than support_xy_distance.
    this->support_xy_distance_overhang = std::min(this->support_xy_distance, scaled<coord_t>(0.5 * external_perimeter_width));
    this->support_top_distance      = scaled<coord_t>(slicing_params.gap_support_object);
    this->support_bottom_distance   = scaled<coord_t>(slicing_params.gap_object_support);
//    this->support_interface_skip_height =
//    this->support_infill_angles     = 
    this->support_roof_enable       = config.support_material_interface_layers.value > 0;
    this->support_roof_height       = config.support_material_interface_layers.value * this->layer_height;
//    this->minimum_roof_area         = 
//    this->support_roof_angles       = 
    this->support_roof_pattern      = config.support_material_interface_pattern;
    this->support_pattern           = config.support_material_pattern;
    this->support_line_spacing      = scaled<coord_t>(config.support_material_spacing.value);
//    this->support_bottom_offset     = 
//    this->support_wall_count        = config.support_material_with_sheath ? 1 : 0;
    this->support_wall_count        = 1;
    this->support_roof_line_distance = scaled<coord_t>(config.support_material_interface_spacing.value) + this->support_roof_line_width;
//    this->minimum_support_area      = 
//    this->minimum_bottom_area       = 
//    this->support_offset            = 
//    this->support_tree_branch_distance = 2.5 * line_width ??
    this->support_tree_angle          = std::clamp<double>(config.support_tree_angle * M_PI / 180., 0., 0.5 * M_PI - EPSILON);
    this->support_tree_angle_slow     = std::clamp<double>(config.support_tree_angle_slow * M_PI / 180., 0., this->support_tree_angle - EPSILON);
    this->support_tree_branch_diameter = scaled<coord_t>(config.support_tree_branch_diameter.value);
    this->support_tree_branch_diameter_angle = std::clamp<double>(config.support_tree_branch_diameter_angle * M_PI / 180., 0., 0.5 * M_PI - EPSILON);
    this->support_tree_top_rate       = config.support_tree_top_rate.value; // percent
//    this->support_tree_tip_diameter = this->support_line_width;
    this->support_tree_tip_diameter = std::clamp(scaled<coord_t>(config.support_tree_tip_diameter.value), 0, this->support_tree_branch_diameter);
}

//FIXME Machine border is currently ignored.
static Polygons calculateMachineBorderCollision(Polygon machine_border)
{
    // Put a border of 1m around the print volume so that we don't collide.
#if 1
    //FIXME just returning no border will let tree support legs collide with print bed boundary
    return {};
#else
    //FIXME offsetting by 1000mm easily overflows int32_tr coordinate.
    Polygons out = offset(machine_border, scaled<float>(1000.), jtMiter, 1.2);
    machine_border.reverse(); // Makes the polygon negative so that we subtract the actual volume from the collision area.
    out.emplace_back(std::move(machine_border));
    return out;
#endif
}

TreeModelVolumes::TreeModelVolumes(
    const PrintObject &print_object,
    const BuildVolume &build_volume,
    const coord_t max_move, const coord_t max_move_slow, size_t current_mesh_idx, 
#ifdef SLIC3R_TREESUPPORTS_PROGRESS
    double progress_multiplier, double progress_offset, 
#endif // SLIC3R_TREESUPPORTS_PROGRESS
    const std::vector<Polygons>& additional_excluded_areas) :
    // -2 to avoid rounding errors
    m_max_move{ std::max<coord_t>(max_move - 2, 0) }, m_max_move_slow{ std::max<coord_t>(max_move_slow - 2, 0) },
#ifdef SLIC3R_TREESUPPORTS_PROGRESS
    m_progress_multiplier{ progress_multiplier }, m_progress_offset{ progress_offset },
#endif // SLIC3R_TREESUPPORTS_PROGRESS
    m_machine_border{ calculateMachineBorderCollision(build_volume.polygon()) }
{
#if 0
    std::unordered_map<size_t, size_t> mesh_to_layeroutline_idx;
    for (size_t mesh_idx = 0; mesh_idx < storage.meshes.size(); ++ mesh_idx) {
        SliceMeshStorage mesh = storage.meshes[mesh_idx];
        bool added = false;
        for (size_t idx = 0; idx < m_layer_outlines.size(); ++ idx)
            if (TreeSupport::TreeSupportSettings(m_layer_outlines[idx].first) == TreeSupport::TreeSupportSettings(mesh.settings)) {
                added = true;
                mesh_to_layeroutline_idx[mesh_idx] = idx;
            }
        if (! added) {
            mesh_to_layeroutline_idx[mesh_idx] = m_layer_outlines.size();
            m_layer_outlines.emplace_back(mesh.settings, std::vector<Polygons>(storage.support.supportLayers.size(), Polygons()));
        }
    }
    for (size_t idx = 0; idx < m_layer_outlines.size(); ++ idx) {
        tbb::parallel_for(tbb::blocked_range<size_t>(0, m_layer_outlines[idx].second.size()),
            [&](const tbb::blocked_range<size_t> &range) {
            for (const size_t layer_idx = range.begin(); layer_idx < range.end(); ++ layer_idx)
                m_layer_outlines[idx].second[layer_idx] = union_(m_layer_outlines[idx].second[layer_idx]); 
        });
    }
    m_current_outline_idx = mesh_to_layeroutline_idx[current_mesh_idx];

#else
    {
        m_anti_overhang = print_object.slice_support_blockers();
        TreeSupportMeshGroupSettings mesh_settings(print_object);
        m_layer_outlines.emplace_back(mesh_settings, std::vector<Polygons>{});
        m_current_outline_idx = 0;
        std::vector<Polygons> &outlines = m_layer_outlines.front().second;
        outlines.assign(print_object.layer_count(), Polygons{});
        tbb::parallel_for(tbb::blocked_range<size_t>(0, print_object.layer_count(), std::min<size_t>(1, std::max<size_t>(16, print_object.layer_count() / (8 * tbb::this_task_arena::max_concurrency())))),
            [&](const tbb::blocked_range<size_t> &range) {
            for (size_t layer_idx = range.begin(); layer_idx < range.end(); ++ layer_idx)
                outlines[layer_idx] = to_polygons(expolygons_simplify(print_object.get_layer(layer_idx)->lslices, mesh_settings.resolution));
        });
    }
#endif

    m_support_rests_on_model = false;
    m_min_resolution  = std::numeric_limits<coord_t>::max();
    for (auto data_pair : m_layer_outlines) {
        m_support_rests_on_model |= ! data_pair.first.support_material_buildplate_only;
        m_min_resolution = std::min(m_min_resolution, data_pair.first.resolution);
    }

    const TreeSupportSettings config{ m_layer_outlines[m_current_outline_idx].first };
    m_current_min_xy_dist = config.xy_min_distance;
    m_current_min_xy_dist_delta = config.xy_distance - m_current_min_xy_dist;
    assert(m_current_min_xy_dist_delta >= 0);
    m_increase_until_radius = config.increase_radius_until_radius;
    m_radius_0 = config.getRadius(0);

#if 0
    for (size_t mesh_idx = 0; mesh_idx < storage.meshes.size(); mesh_idx++) {
        SliceMeshStorage mesh = storage.meshes[mesh_idx];
        tbb::parallel_for(tbb::blocked_range<size_t>(0, m_layer_outlines[mesh_to_layeroutline_idx[mesh_idx]].second.size()),
            [&](const tbb::blocked_range<size_t> &range) {
            for (size_t layer_idx = range.begin(); layer_idx < range.end(); ++ layer_idx)
                if (layer_idx < mesh.layer_nr_max_filled_layer) {
                    Polygons outline = extractOutlineFromMesh(mesh, layer_idx);
                    append(m_layer_outlines[mesh_to_layeroutline_idx[mesh_idx]].second[layer_idx], outline);
                }
        });
    }
    if (! additional_excluded_areas.empty()) {
        tbb::parallel_for(tbb::blocked_range<size_t>(0, m_anti_overhang.size()),
            [&](const tbb::blocked_range<size_t> &range) {
            for (size_t layer_idx = range.begin(); layer_idx < range.end(); ++ layer_idx) {
                if (layer_idx < coord_t(additional_excluded_areas.size()))
                    append(m_anti_overhang[layer_idx], additional_excluded_areas[layer_idx]);
    //          if (SUPPORT_TREE_AVOID_SUPPORT_BLOCKER)
    //              append(m_anti_overhang[layer_idx], storage.support.supportLayers[layer_idx].anti_overhang);
    //FIXME block wipe tower
    //          if (storage.primeTower.enabled)
    //              append(m_anti_overhang[layer_idx], layer_idx == 0 ? storage.primeTower.outer_poly_first_layer : storage.primeTower.outer_poly);
                m_anti_overhang[layer_idx] = union_(m_anti_overhang[layer_idx]);
            }
        });
    }
#endif
}

void TreeModelVolumes::precalculate(const coord_t max_layer, std::function<void()> throw_on_cancel)
{
    auto t_start = std::chrono::high_resolution_clock::now();
    m_precalculated = true;

    // Get the config corresponding to one mesh that is in the current group. Which one has to be irrelevant.
    // Not the prettiest way to do this, but it ensures some calculations that may be a bit more complex
    // like inital layer diameter are only done in once.
    TreeSupportSettings config(m_layer_outlines[m_current_outline_idx].first);

    {
        // calculate which radius each layer in the tip may have.
        std::vector<coord_t> possible_tip_radiis;
        for (size_t distance_to_top = 0; distance_to_top <= config.tip_layers; ++ distance_to_top) {
            possible_tip_radiis.emplace_back(ceilRadius(config.getRadius(distance_to_top)));
            possible_tip_radiis.emplace_back(ceilRadius(config.getRadius(distance_to_top) + m_current_min_xy_dist_delta));
        }
        sort_remove_duplicates(possible_tip_radiis);
        // It theoretically may happen in the tip, that the radius can change so much in-between 2 layers, 
        // that a ceil step is skipped (as in there is a radius r so that ceilRadius(radius(dtt))<ceilRadius(r)<ceilRadius(radius(dtt+1))). 
        // As such a radius will not reasonable happen in the tree and it will most likely not be requested,
        // there is no need to calculate them. So just skip these.
        for (coord_t radius_eval = m_radius_0; radius_eval <= config.branch_radius; radius_eval = ceilRadius(radius_eval + 1))
            if (! std::binary_search(possible_tip_radiis.begin(), possible_tip_radiis.end(), radius_eval))
                m_ignorable_radii.emplace_back(radius_eval);
    }

    throw_on_cancel();

    // it may seem that the required avoidance can be of a smaller radius when going to model (no initial layer diameter for to model branches)
    // but as for every branch going towards the bp, the to model avoidance is required to check for possible merges with to model branches, this assumption is in-fact wrong.
    std::unordered_map<coord_t, LayerIndex> radius_until_layer;
    // while it is possible to calculate, up to which layer the avoidance should be calculated, this simulation is easier to understand, and does not need to be adjusted if something of the radius calculation is changed.
    // Overhead with an assumed worst case of 6600 layers was about 2ms
    for (LayerIndex distance_to_top = 0; distance_to_top <= max_layer; ++ distance_to_top) {
        const LayerIndex current_layer = max_layer - distance_to_top;
        auto update_radius_until_layer = [&radius_until_layer, current_layer](coord_t r) {
            auto it = radius_until_layer.find(r);
            if (it == radius_until_layer.end())
                radius_until_layer.emplace_hint(it, r, current_layer);
        };
        // regular radius
        update_radius_until_layer(ceilRadius(config.getRadius(distance_to_top, 0) + m_current_min_xy_dist_delta));
        // the maximum radius that the radius with the min_xy_dist can achieve
        update_radius_until_layer(ceilRadius(config.getRadius(distance_to_top, 0)));
        update_radius_until_layer(ceilRadius(config.recommendedMinRadius(current_layer) + m_current_min_xy_dist_delta));
    }

    throw_on_cancel();

    // Copy to deque to use in parallel for later.
    std::vector<RadiusLayerPair> relevant_avoidance_radiis{ radius_until_layer.begin(), radius_until_layer.end() };

    // Append additional radiis needed for collision.
    // To calculate collision holefree for every radius, the collision of radius m_increase_until_radius will be required.
    radius_until_layer[ceilRadius(m_increase_until_radius + m_current_min_xy_dist_delta)] = max_layer;
    // Collision for radius 0 needs to be calculated everywhere, as it will be used to ensure valid xy_distance in drawAreas.
    radius_until_layer[0] = max_layer;
    if (m_current_min_xy_dist_delta != 0)
        radius_until_layer[m_current_min_xy_dist_delta] = max_layer;

    // Now that required_avoidance_limit contains the maximum of ild and regular required radius just copy.
    std::vector<RadiusLayerPair> relevant_collision_radiis{ radius_until_layer.begin(), radius_until_layer.end() };

    // Calculate the relevant collisions
    calculateCollision(relevant_collision_radiis, throw_on_cancel);

    // calculate a separate Collisions with all holes removed. These are relevant for some avoidances that try to avoid holes (called safe)
    std::vector<RadiusLayerPair> relevant_hole_collision_radiis;
    for (RadiusLayerPair key : relevant_avoidance_radiis)
        if (key.first < m_increase_until_radius + m_current_min_xy_dist_delta)
            relevant_hole_collision_radiis.emplace_back(key);

    // Calculate collisions without holes, built from regular collision
    calculateCollisionHolefree(relevant_hole_collision_radiis, throw_on_cancel);
    // Let placables be calculated from calculateAvoidance() for better parallelization.
    if (m_support_rests_on_model)
        calculatePlaceables(relevant_avoidance_radiis, throw_on_cancel);

    auto t_coll = std::chrono::high_resolution_clock::now();

    // Calculate the relevant avoidances in parallel as far as possible
    {
        tbb::task_group task_group;
        task_group.run([this, relevant_avoidance_radiis, throw_on_cancel]{ calculateAvoidance(relevant_avoidance_radiis, true, m_support_rests_on_model, throw_on_cancel); });
        task_group.run([this, relevant_avoidance_radiis, throw_on_cancel]{ calculateWallRestrictions(relevant_avoidance_radiis, throw_on_cancel); });
        task_group.wait();
    }
    auto t_end = std::chrono::high_resolution_clock::now();
    auto dur_col = 0.001 * std::chrono::duration_cast<std::chrono::microseconds>(t_coll - t_start).count();
    auto dur_avo = 0.001 * std::chrono::duration_cast<std::chrono::microseconds>(t_end - t_coll).count();

//    m_precalculated = true;
    BOOST_LOG_TRIVIAL(info) << "Precalculating collision took" << dur_col << " ms. Precalculating avoidance took " << dur_avo << " ms.";

#if 0
    // Paint caches into SVGs:
    auto paint_cache_into_SVGs = [this](const RadiusLayerPolygonCache &cache, std::string_view name) {
        const std::vector<std::pair<RadiusLayerPair, std::reference_wrapper<const Polygons>>> sorted = cache.sorted();
        static constexpr const std::string_view colors[] = {
            "red", "green", "blue", "magenta", "orange"
        };
        static constexpr const size_t num_colors = sizeof(colors) / sizeof(colors[0]);
        for (size_t i = 0; i < sorted.size();) {
            // Find range of cache items with the same layer index.
            size_t j = i;
            for (++ j; j < sorted.size() && sorted[i].first.second == sorted[j].first.second; ++ j) ;
            // Collect expolygons in reverse order (largest to smallest).
            std::vector<std::pair<Slic3r::ExPolygons, SVG::ExPolygonAttributes>> expolygons_with_attributes;
            for (int k = int(j - 1); k >= int(i); -- k) {
                std::string legend = format("radius-%1%", unscaled<float>(sorted[k].first.first));
                expolygons_with_attributes.push_back({ union_ex(sorted[k].second), SVG::ExPolygonAttributes(legend, std::string(colors[(k - int(i)) % num_colors]), 1.) });
            }
            // Render the range of per radius collision polygons into a common SVG.
            SVG::export_expolygons(debug_out_path("treesupport_cache-%s-%d.svg", name.data(), sorted[i].first.second), expolygons_with_attributes);
            i = j;
        }
    };
    paint_cache_into_SVGs(m_collision_cache,                    "collision_cache");
    paint_cache_into_SVGs(m_collision_cache_holefree,           "collision_cache_holefree");
    paint_cache_into_SVGs(m_avoidance_cache,                    "avoidance_cache");
    paint_cache_into_SVGs(m_avoidance_cache_slow,               "avoidance_cache_slow");
    paint_cache_into_SVGs(m_avoidance_cache_to_model,           "avoidance_cache_to_model");
    paint_cache_into_SVGs(m_avoidance_cache_to_model_slow,      "avoidance_cache_to_model_slow");
    paint_cache_into_SVGs(m_placeable_areas_cache,              "placable_areas_cache");
    paint_cache_into_SVGs(m_avoidance_cache_holefree,           "avoidance_cache_holefree");
    paint_cache_into_SVGs(m_avoidance_cache_holefree_to_model,  "avoidance_cache_holefree_to_model");
    paint_cache_into_SVGs(m_wall_restrictions_cache,            "wall_restrictions_cache");
    paint_cache_into_SVGs(m_wall_restrictions_cache_min,        "wall_restrictions_cache_min");
#endif
}

const Polygons& TreeModelVolumes::getCollision(const coord_t orig_radius, LayerIndex layer_idx, bool min_xy_dist) const
{
    const coord_t radius = this->ceilRadius(orig_radius, min_xy_dist);
    if (std::optional<std::reference_wrapper<const Polygons>> result = m_collision_cache.getArea({ radius, layer_idx }); result)
        return (*result).get();
    if (m_precalculated) {
        BOOST_LOG_TRIVIAL(error_level_not_in_cache) << "Had to calculate collision at radius " << radius << " and layer " << layer_idx << ", but precalculate was called. Performance may suffer!";
        tree_supports_show_error("Not precalculated Collision requested."sv, false);
    }
    const_cast<TreeModelVolumes*>(this)->calculateCollision(radius, layer_idx, {});
    return getCollision(orig_radius, layer_idx, min_xy_dist);
}

// Get a collision area at a given layer for a radius that is a lower or equial to the key radius.
// It is expected that the collision area is precalculated for a given layer at least for the radius zero.
// Used for pushing tree supports away from object during the final Organic optimization step.
std::optional<std::pair<coord_t, std::reference_wrapper<const Polygons>>> TreeModelVolumes::get_collision_lower_bound_area(LayerIndex layer_id, coord_t max_radius) const
{
    return m_collision_cache.get_lower_bound_area({ max_radius, layer_id });
}

// Private. Only called internally by calculateAvoidance() and calculateAvoidanceToModel(), radius is already snapped to grid.
const Polygons& TreeModelVolumes::getCollisionHolefree(coord_t radius, LayerIndex layer_idx) const
{
    assert(radius == this->ceilRadius(radius));
    assert(radius < m_increase_until_radius + m_current_min_xy_dist_delta);
    if (std::optional<std::reference_wrapper<const Polygons>> result = m_collision_cache_holefree.getArea({ radius, layer_idx }); result)
        return (*result).get();
    if (m_precalculated) {
        BOOST_LOG_TRIVIAL(error_level_not_in_cache) << "Had to calculate collision holefree at radius " << radius << " and layer " << layer_idx << ", but precalculate was called. Performance may suffer!";
        tree_supports_show_error("Not precalculated Holefree Collision requested."sv, false);
    }
    const_cast<TreeModelVolumes*>(this)->calculateCollisionHolefree({ radius, layer_idx });
    return getCollisionHolefree(radius, layer_idx);
}

const Polygons& TreeModelVolumes::getAvoidance(const coord_t orig_radius, LayerIndex layer_idx, AvoidanceType type, bool to_model, bool min_xy_dist) const
{
    if (layer_idx == 0) // What on the layer directly above buildplate do i have to avoid to reach the buildplate ...
        return getCollision(orig_radius, layer_idx, min_xy_dist);

    const coord_t radius = this->ceilRadius(orig_radius, min_xy_dist);
    if (type == AvoidanceType::FastSafe && radius >= m_increase_until_radius + m_current_min_xy_dist_delta)
        // no holes anymore by definition at this request
        type = AvoidanceType::Fast;

    if (std::optional<std::reference_wrapper<const Polygons>> result = 
            this->avoidance_cache(type, to_model).getArea({ radius, layer_idx }); 
        result)
        return (*result).get();

    if (m_precalculated) {
        if (to_model) {
            BOOST_LOG_TRIVIAL(error_level_not_in_cache) << "Had to calculate Avoidance to model at radius " << radius << " and layer " << layer_idx << ", but precalculate was called. Performance may suffer!";
            tree_supports_show_error("Not precalculated Avoidance(to model) requested."sv, false);
        } else {
            BOOST_LOG_TRIVIAL(error_level_not_in_cache) << "Had to calculate Avoidance at radius " << radius << " and layer " << layer_idx << ", but precalculate was called. Performance may suffer!";
            tree_supports_show_error("Not precalculated Avoidance(to buildplate) requested."sv, false);
        }
    }
    const_cast<TreeModelVolumes*>(this)->calculateAvoidance({ radius, layer_idx }, ! to_model, to_model);
    // Retrive failed and correct result was calculated. Now it has to be retrived.
    return getAvoidance(orig_radius, layer_idx, type, to_model, min_xy_dist);
}

const Polygons& TreeModelVolumes::getPlaceableAreas(const coord_t orig_radius, LayerIndex layer_idx, std::function<void()> throw_on_cancel) const
{
    if (orig_radius == 0)
        return this->getCollision(0, layer_idx, true);

    const coord_t radius = ceilRadius(orig_radius);
    if (std::optional<std::reference_wrapper<const Polygons>> result = m_placeable_areas_cache.getArea({ radius, layer_idx }); result)
        return (*result).get();
    if (m_precalculated) {
        BOOST_LOG_TRIVIAL(error_level_not_in_cache) << "Had to calculate Placeable Areas at radius " << radius << " and layer " << layer_idx << ", but precalculate was called. Performance may suffer!";
        tree_supports_show_error("Not precalculated Placeable areas requested."sv, false);
    }
    const_cast<TreeModelVolumes*>(this)->calculatePlaceables(radius, layer_idx, throw_on_cancel);
    return getPlaceableAreas(orig_radius, layer_idx, throw_on_cancel);
}

const Polygons& TreeModelVolumes::getWallRestriction(const coord_t orig_radius, LayerIndex layer_idx, bool min_xy_dist) const
{
    assert(layer_idx > 0);
    if (layer_idx == 0) 
        // Should never be requested as there will be no going below layer 0 ..., 
        // but just to be sure some semi-sane catch. Alternative would be empty Polygon.
        return getCollision(orig_radius, layer_idx, min_xy_dist);

    min_xy_dist &= m_current_min_xy_dist_delta > 0;

    const coord_t radius = ceilRadius(orig_radius);
    if (std::optional<std::reference_wrapper<const Polygons>> result = 
        (min_xy_dist ? m_wall_restrictions_cache_min : m_wall_restrictions_cache).getArea({ radius, layer_idx });
        result)
        return (*result).get();
    if (m_precalculated) {
        BOOST_LOG_TRIVIAL(error_level_not_in_cache) << "Had to calculate Wall restricions at radius " << radius << " and layer " << layer_idx << ", but precalculate was called. Performance may suffer!";
        tree_supports_show_error(
            min_xy_dist ? 
                "Not precalculated Wall restriction of minimum xy distance requested )." :
                "Not precalculated Wall restriction requested )."sv
            , false);
    }
    const_cast<TreeModelVolumes*>(this)->calculateWallRestrictions({ radius, layer_idx });
    return getWallRestriction(orig_radius, layer_idx, min_xy_dist); // Retrieve failed and correct result was calculated. Now it has to be retrieved.
}

void TreeModelVolumes::calculateCollision(const std::vector<RadiusLayerPair> &keys, std::function<void()> throw_on_cancel)
{
    tbb::parallel_for(tbb::blocked_range<size_t>(0, keys.size()),
        [&](const tbb::blocked_range<size_t> &range) {
        for (size_t ikey = range.begin(); ikey != range.end(); ++ ikey) {
            const LayerIndex radius        = keys[ikey].first;
            const size_t     max_layer_idx = keys[ikey].second;
            // recursive call to parallel_for.
            calculateCollision(radius, max_layer_idx, throw_on_cancel);
        }
    });
}

void TreeModelVolumes::calculateCollision(const coord_t radius, const LayerIndex max_layer_idx, std::function<void()> throw_on_cancel)
{
//    assert(radius == this->ceilRadius(radius));

    // Process the outlines from least layers to most layers so that the final union will run over the longest vector.
    std::vector<size_t> layer_outline_indices(m_layer_outlines.size(), 0);
    std::iota(layer_outline_indices.begin(), layer_outline_indices.end(), 0);
    std::sort(layer_outline_indices.begin(), layer_outline_indices.end(),
        [this](size_t i, size_t j) { return m_layer_outlines[i].second.size() < m_layer_outlines[j].second.size(); });

    const LayerIndex            min_layer_last = m_collision_cache.getMaxCalculatedLayer(radius);
    std::vector<Polygons>       data(max_layer_idx + 1 - min_layer_last, Polygons{});
    const bool                  calculate_placable = m_support_rests_on_model && radius == 0;
    std::vector<Polygons>       data_placeable;
    if (calculate_placable)
        data_placeable = std::vector<Polygons>(max_layer_idx + 1 - min_layer_last, Polygons{});

    for (size_t outline_idx : layer_outline_indices)
        if (const std::vector<Polygons> &outlines = m_layer_outlines[outline_idx].second; ! outlines.empty()) {
            const TreeSupportMeshGroupSettings  &settings = m_layer_outlines[outline_idx].first;
            const coord_t       layer_height              = settings.layer_height;
            const coord_t       z_distance_bottom         = settings.support_bottom_distance;
            const int           z_distance_bottom_layers  = round_up_divide<int>(z_distance_bottom, layer_height);
            const int           z_distance_top_layers     = round_up_divide<int>(settings.support_top_distance, layer_height);
            const LayerIndex    max_required_layer        = std::min<LayerIndex>(outlines.size(), max_layer_idx + std::max(coord_t(1), z_distance_top_layers));
            const LayerIndex    min_layer_bottom          = std::max<LayerIndex>(0, min_layer_last - int(z_distance_bottom_layers));
            const coord_t       xy_distance               = outline_idx == m_current_outline_idx ? m_current_min_xy_dist : 
                // technically this causes collision for the normal xy_distance to be larger by m_current_min_xy_dist_delta for all 
                // not currently processing meshes as this delta will be added at request time.
                // avoiding this would require saving each collision for each outline_idx separately.
                // and later for each avoidance... But avoidance calculation has to be for the whole scene and can NOT be done for each outline_idx separately and combined later.
                // so avoiding this inaccuracy seems infeasible as it would require 2x the avoidance calculations => 0.5x the performance.
                //FIXME support_xy_distance is not corrected for "soluble" flag, see TreeSupportSettings constructor.
                settings.support_xy_distance;

            // 1) Calculate offsets of collision areas in parallel.
            std::vector<Polygons> collision_areas_offsetted(max_required_layer + 1 - min_layer_bottom);
            tbb::parallel_for(tbb::blocked_range<LayerIndex>(min_layer_bottom, max_required_layer + 1),
                [&outlines, &machine_border = m_machine_border, offset_value = radius + xy_distance, min_layer_bottom, &collision_areas_offsetted, &throw_on_cancel]
                (const tbb::blocked_range<LayerIndex> &range) {
                for (LayerIndex layer_idx = range.begin(); layer_idx != range.end(); ++ layer_idx) {
                    Polygons collision_areas = machine_border;
                    append(collision_areas, outlines[layer_idx]);
                    // jtRound is not needed here, as the overshoot can not cause errors in the algorithm, because no assumptions are made about the model.
                    // if a key does not exist when it is accessed it is added!
                    collision_areas_offsetted[layer_idx - min_layer_bottom] = offset_value == 0 ? union_(collision_areas) : offset(union_ex(collision_areas), offset_value, ClipperLib::jtMiter, 1.2);
                    throw_on_cancel();
                }
            });

            // 2) Sum over top / bottom ranges.
            const bool last = outline_idx == layer_outline_indices.size();
            tbb::parallel_for(tbb::blocked_range<LayerIndex>(min_layer_last + 1, max_layer_idx + 1),
                [&collision_areas_offsetted, &anti_overhang = m_anti_overhang, min_layer_bottom, radius, z_distance_bottom_layers, z_distance_top_layers, min_resolution = m_min_resolution, &data, min_layer_last, last, &throw_on_cancel]
            (const tbb::blocked_range<LayerIndex>& range) {
                    for (LayerIndex layer_idx = range.begin(); layer_idx != range.end(); ++layer_idx) {
                        Polygons collisions;
                        for (int i = -z_distance_bottom_layers; i <= z_distance_top_layers; ++ i) {
                            int j = layer_idx + i - min_layer_bottom;
                            if (j >= 0 && j < int(collision_areas_offsetted.size()))
                                append(collisions, collision_areas_offsetted[j]);
                        }
                        collisions = last && layer_idx < int(anti_overhang.size()) ? union_(collisions, offset(union_ex(anti_overhang[layer_idx]), radius, ClipperLib::jtMiter, 1.2)) : union_(collisions);
                        auto &dst = data[layer_idx - (min_layer_last + 1)];
                        if (last) {
                            if (! dst.empty())
                                collisions = union_(collisions, dst);
                            dst = polygons_simplify(collisions, min_resolution);
                        } else
                            append(dst, collisions);
                        throw_on_cancel();
                    }
                });

            // 3) Optionally calculate placables.
            if (calculate_placable) {
                // Calculating both the collision areas and placable areas.
                tbb::parallel_for(tbb::blocked_range<LayerIndex>(std::max(min_layer_last + 1, z_distance_bottom_layers + 1), max_layer_idx + 1),
                    [&collision_areas_offsetted, &anti_overhang = m_anti_overhang, min_layer_bottom, z_distance_bottom_layers, last, min_resolution = m_min_resolution, &data_placeable, min_layer_last, &throw_on_cancel]
                (const tbb::blocked_range<LayerIndex>& range) {
                    for (LayerIndex layer_idx = range.begin(); layer_idx != range.end(); ++ layer_idx) {
                        LayerIndex layer_idx_below = layer_idx - (z_distance_bottom_layers + 1) - min_layer_bottom;
                        assert(layer_idx_below >= 0);
                        auto &current = collision_areas_offsetted[layer_idx - min_layer_bottom];
                        auto &below   = collision_areas_offsetted[layer_idx_below];
                        auto placable = diff(below, layer_idx < int(anti_overhang.size()) ? union_(current, anti_overhang[layer_idx - (z_distance_bottom_layers + 1)]) : current);
                        auto &dst     = data_placeable[layer_idx - (min_layer_last + 1)];
                        if (last) {
                            if (! dst.empty())
                                placable = union_(placable, dst);
                            dst = polygons_simplify(placable, min_resolution);
                        } else
                            append(dst, placable);
                        throw_on_cancel();
                    }
                });
            } else {
                // Calculating just the collision areas.
            }
        }
#ifdef SLIC3R_TREESUPPORTS_PROGRESS
    {
        std::lock_guard<std::mutex> critical_section(*m_critical_progress);
        if (m_precalculated && m_precalculation_progress < TREE_PROGRESS_PRECALC_COLL) {
            m_precalculation_progress += TREE_PROGRESS_PRECALC_COLL / keys.size();
            Progress::messageProgress(Progress::Stage::SUPPORT, m_precalculation_progress * m_progress_multiplier + m_progress_offset, TREE_PROGRESS_TOTAL);
        }
    }
#endif
    throw_on_cancel();
    m_collision_cache.insert(std::move(data), min_layer_last + 1, radius);
    if (calculate_placable)
        m_placeable_areas_cache.insert(std::move(data_placeable), min_layer_last + 1, radius);
}

void TreeModelVolumes::calculateCollisionHolefree(const std::vector<RadiusLayerPair> &keys, std::function<void()> throw_on_cancel)
{
    LayerIndex max_layer = 0;
    for (long long unsigned int i = 0; i < keys.size(); i++)
        max_layer = std::max(max_layer, keys[i].second);

    tbb::parallel_for(tbb::blocked_range<LayerIndex>(0, max_layer + 1, keys.size()),
        [&](const tbb::blocked_range<LayerIndex> &range) {
        std::vector<std::pair<RadiusLayerPair, Polygons>> data;
        data.reserve(range.size() * keys.size());
        for (LayerIndex layer_idx = range.begin(); layer_idx < range.end(); ++ layer_idx) {
            for (RadiusLayerPair key : keys)
                if (layer_idx <= key.second) {
                    // Logically increase the collision by m_increase_until_radius
                    coord_t radius = key.first;
                    assert(radius == this->ceilRadius(radius));
                    assert(radius < m_increase_until_radius + m_current_min_xy_dist_delta);
                    coord_t increase_radius_ceil = ceilRadius(m_increase_until_radius, false) - radius;
                    assert(increase_radius_ceil > 0);
                    // this union is important as otherwise holes(in form of lines that will increase to holes in a later step) can get unioned onto the area.
                    data.emplace_back(RadiusLayerPair(radius, layer_idx), polygons_simplify(
                        offset(union_ex(this->getCollision(m_increase_until_radius, layer_idx, false)),
                            5 - increase_radius_ceil, ClipperLib::jtRound, m_min_resolution),
                        m_min_resolution));
                    throw_on_cancel();
                }
        }
        m_collision_cache_holefree.insert(std::move(data));
    });
}

void TreeModelVolumes::calculateAvoidance(const std::vector<RadiusLayerPair> &keys, bool to_build_plate, bool to_model, std::function<void()> throw_on_cancel)
{
    // For every RadiusLayer pair there are 3 avoidances that have to be calculated.
    // Prepare tasks for parallelization.
    struct AvoidanceTask {
        AvoidanceType   type;
        coord_t         radius;
        LayerIndex      max_required_layer;
        bool            to_model;
        LayerIndex      start_layer;

        bool slow()     const { return this->type == AvoidanceType::Slow; }
        bool holefree() const { return this->type == AvoidanceType::FastSafe; }
    };

    std::vector<AvoidanceTask> avoidance_tasks;
    avoidance_tasks.reserve((int(to_build_plate) + int(to_model)) * keys.size() * size_t(AvoidanceType::Count));

    for (int iter_idx = 0; iter_idx < 2 * int(keys.size()) * int(AvoidanceType::Count); ++ iter_idx) {
        AvoidanceTask task{
            AvoidanceType(iter_idx % int(AvoidanceType::Count)),
            keys[iter_idx / 6].first,  // radius
            keys[iter_idx / 6].second, // max_layer
            ((iter_idx / 3) & 1) != 0  // to_model
        };
        // Ensure start_layer is at least 1 as if no avoidance was calculated yet getMaxCalculatedLayer() returns -1.
        task.start_layer = std::max<LayerIndex>(1, 1 + avoidance_cache(task.type, task.to_model).getMaxCalculatedLayer(task.radius));
        if (task.start_layer > task.max_required_layer) {
            BOOST_LOG_TRIVIAL(debug) << "Calculation requested for value already calculated?";
            continue;
        }
        if (! task.holefree() || task.radius < m_increase_until_radius + m_current_min_xy_dist_delta)
            avoidance_tasks.emplace_back(task);
    }

    throw_on_cancel();

    tbb::parallel_for(tbb::blocked_range<size_t>(0, avoidance_tasks.size(), 1),
        [this, &avoidance_tasks, &throw_on_cancel](const tbb::blocked_range<size_t> &range) {
        for (size_t task_idx = range.begin(); task_idx < range.end(); ++ task_idx) {
            const AvoidanceTask &task = avoidance_tasks[task_idx];
            assert(! task.holefree() || task.radius < m_increase_until_radius + m_current_min_xy_dist_delta);
            if (task.to_model)
                // ensuring Placeableareas are calculated
                //FIXME pass throw_on_cancel
                getPlaceableAreas(task.radius, task.max_required_layer, throw_on_cancel);
            // The following loop propagating avoidance regions bottom up is inherently serial.
            const bool  collision_holefree = (task.slow() || task.holefree()) && task.radius < m_increase_until_radius + m_current_min_xy_dist_delta;
            const float max_move           = task.slow() ? m_max_move_slow : m_max_move;
            // Limiting the offset step so that unioning the shrunk latest_avoidance with the current layer collisions
            // will not create gaps in the resulting avoidance region letting a tree support branch tunneling through an object wall.
            float move_step      = 1.9 * std::max(task.radius, m_current_min_xy_dist);
            int   move_steps     = round_up_divide<int>(max_move, move_step);
            assert(move_steps > 0);
            float last_move_step = max_move - (move_steps - 1) * move_step;
            if (last_move_step < scaled<float>(0.05)) {
                assert(move_steps > 1);
                if (move_steps > 1) {
                    // Avoid taking a very short last step, stretch the other steps a bit instead.
                    move_step = max_move / (-- move_steps);
                    last_move_step = move_step;
                }
            }
            // minDist as the delta was already added, also avoidance for layer 0 will return the collision.
            Polygons    latest_avoidance   = getAvoidance(task.radius, task.start_layer - 1, task.type, task.to_model, true);
            std::vector<std::pair<RadiusLayerPair, Polygons>> data;
            data.reserve(task.max_required_layer + 1 - task.start_layer);
            for (LayerIndex layer_idx = task.start_layer; layer_idx <= task.max_required_layer; ++ layer_idx) {
                // Merge current layer collisions with shrunk last_avoidance.
                const Polygons &current_layer_collisions = collision_holefree ? getCollisionHolefree(task.radius, layer_idx) : getCollision(task.radius, layer_idx, true);
                // For mildly steep branch angles only one step will be taken.
                for (int istep = 0; istep < move_steps; ++ istep)
                    latest_avoidance = union_(current_layer_collisions,
                        offset(latest_avoidance,
                            istep + 1 == move_steps ? - last_move_step : - move_step,
                            ClipperLib::jtRound, m_min_resolution));
                if (task.to_model)
                    latest_avoidance = diff(latest_avoidance, getPlaceableAreas(task.radius, layer_idx, throw_on_cancel));
                latest_avoidance = polygons_simplify(latest_avoidance, m_min_resolution);
                data.emplace_back(RadiusLayerPair{task.radius, layer_idx}, latest_avoidance);
                throw_on_cancel();
            }
#ifdef SLIC3R_TREESUPPORTS_PROGRESS
            {
                std::lock_guard<std::mutex> critical_section(*m_critical_progress);
                if (m_precalculated && m_precalculation_progress < TREE_PROGRESS_PRECALC_COLL + TREE_PROGRESS_PRECALC_AVO) {
                    m_precalculation_progress += to_model ? 
                        0.4 * TREE_PROGRESS_PRECALC_AVO / (keys.size() * 3) :
                        m_support_rests_on_model ? 0.4 : 1 * TREE_PROGRESS_PRECALC_AVO / (keys.size() * 3);
                    Progress::messageProgress(Progress::Stage::SUPPORT, m_precalculation_progress * m_progress_multiplier + m_progress_offset, TREE_PROGRESS_TOTAL);
                }
            }
#endif
            avoidance_cache(task.type, task.to_model).insert(std::move(data));
        }
    });
}


void TreeModelVolumes::calculatePlaceables(const std::vector<RadiusLayerPair> &keys, std::function<void()> throw_on_cancel)
{
    tbb::parallel_for(tbb::blocked_range<size_t>(0, keys.size()),
        [&, keys](const tbb::blocked_range<size_t>& range) {
            for (size_t key_idx = range.begin(); key_idx < range.end(); ++ key_idx)
                this->calculatePlaceables(keys[key_idx].first, keys[key_idx].second, throw_on_cancel);
        });
}

void TreeModelVolumes::calculatePlaceables(const coord_t radius, const LayerIndex max_required_layer, std::function<void()> throw_on_cancel)
{
    LayerIndex start_layer = 1 + m_placeable_areas_cache.getMaxCalculatedLayer(radius);
    if (start_layer > max_required_layer) {
        BOOST_LOG_TRIVIAL(debug) << "Requested calculation for value already calculated ?";
        return;
    }

    std::vector<Polygons> data(max_required_layer + 1 - start_layer, Polygons{});

    if (start_layer == 0)
        data[0] = diff(m_machine_border, getCollision(radius, 0, true));

    tbb::parallel_for(tbb::blocked_range<LayerIndex>(std::max(1, start_layer), max_required_layer + 1),
        [this, &data, radius, start_layer, &throw_on_cancel](const tbb::blocked_range<LayerIndex>& range) {
            for (LayerIndex layer_idx = range.begin(); layer_idx < range.end(); ++ layer_idx) {
                data[layer_idx - start_layer] = offset(
                    union_ex(getPlaceableAreas(0, layer_idx, throw_on_cancel)),
                    // As a placeable area is calculated by (collision of the layer below) - (collision of the current layer) and the collision is offset by xy_distance, 
                    // it can happen that a small line is considered a flat area to place something onto, even though it is mostly 
                    // xy_distance that cant support it. Making the area smaller by xy_distance fixes this.
                    - (radius + m_current_min_xy_dist + m_current_min_xy_dist_delta),
                    jtMiter, 1.2);
                throw_on_cancel();
            }
        });
#ifdef SLIC3R_TREESUPPORTS_PROGRESS
    {
        std::lock_guard<std::mutex> critical_section(*m_critical_progress);
        if (m_precalculated && m_precalculation_progress < TREE_PROGRESS_PRECALC_COLL + TREE_PROGRESS_PRECALC_AVO) {
            m_precalculation_progress += 0.2 * TREE_PROGRESS_PRECALC_AVO / (keys.size());
            Progress::messageProgress(Progress::Stage::SUPPORT, m_precalculation_progress * m_progress_multiplier + m_progress_offset, TREE_PROGRESS_TOTAL);
        }
    }
#endif
    m_placeable_areas_cache.insert(std::move(data), start_layer, radius);
}

void TreeModelVolumes::calculateWallRestrictions(const std::vector<RadiusLayerPair> &keys, std::function<void()> throw_on_cancel)
{
    // Wall restrictions are mainly important when they represent actual walls that are printed, and not "just" the configured z_distance, because technically valid placement is no excuse for moving through a wall.
    // As they exist to prevent accidentially moving though a wall at high speed between layers like thie (x = wall,i = influence area,o= empty space,d = blocked area because of z distance) Assume maximum movement distance is two characters and maximum safe movement distance of one character

    /* Potential issue addressed by the wall restrictions: Influence area may lag through a wall
     *  layer z+1:iiiiiiiiiiioooo
     *  layer z+0:xxxxxiiiiiiiooo
     *  layer z-1:ooooixxxxxxxxxx
     */

    // The radius for the upper collission has to be 0 as otherwise one may not enter areas that may be forbidden on layer_idx but not one below (c = not an influence area even though it should ):
    /*
     *  layer z+1:xxxxxiiiiiioo
     *  layer z+0:dddddiiiiiiio
     *  layer z-1:dddocdddddddd
     */
    // Also there can not just the collision of the lower layer be used because if it were:
    /*
     *  layer z+1:dddddiiiiiiiiiio
     *  layer z+0:xxxxxddddddddddc
     *  layer z-1:dddddxxxxxxxxxxc
     */
    // Or of the upper layer be used because if it were:
    /*
     *  layer z+1:dddddiiiiiiiiiio
     *  layer z+0:xxxxcddddddddddc
     *  layer z-1:ddddcxxxxxxxxxxc
     */

    // And just offseting with maximum movement distance (and not in multiple steps) could cause:
    /*
     *  layer z:   oxiiiiiiiiioo
     *  layer z-1: ixiiiiiiiiiii
     */

    tbb::parallel_for(tbb::blocked_range<size_t>(0, keys.size()),
        [&, keys](const tbb::blocked_range<size_t> &range) {
        for (size_t key_idx = range.begin(); key_idx < range.end(); ++ key_idx) {
            const coord_t    radius             = keys[key_idx].first;
            const LayerIndex max_required_layer = keys[key_idx].second;
            const coord_t    min_layer_bottom   = std::max(1, m_wall_restrictions_cache.getMaxCalculatedLayer(radius));
            const size_t     buffer_size        = max_required_layer + 1 - min_layer_bottom;
            std::vector<Polygons> data(buffer_size, Polygons{});
            std::vector<Polygons> data_min;
            if (m_current_min_xy_dist_delta > 0)
                data_min.assign(buffer_size, Polygons{});
            tbb::parallel_for(tbb::blocked_range<LayerIndex>(min_layer_bottom, max_required_layer + 1),
                [this, &data, &data_min, radius, min_layer_bottom, &throw_on_cancel](const tbb::blocked_range<LayerIndex> &range) {
                for (LayerIndex layer_idx = range.begin(); layer_idx < range.end(); ++ layer_idx) {
                    data[layer_idx - min_layer_bottom] = polygons_simplify(
                        // radius contains m_current_min_xy_dist_delta already if required
                        intersection(getCollision(0, layer_idx, false), getCollision(radius, layer_idx - 1, true)),
                        m_min_resolution);
                    if (! data_min.empty())
                        data_min[layer_idx - min_layer_bottom] = 
                            polygons_simplify(
                                intersection(getCollision(0, layer_idx, true), getCollision(radius, layer_idx - 1, true)),
                                m_min_resolution);
                    throw_on_cancel();
                }
            });
            m_wall_restrictions_cache.insert(std::move(data), min_layer_bottom, radius);
            if (! data_min.empty())
                m_wall_restrictions_cache_min.insert(std::move(data_min), min_layer_bottom, radius);
        }
    });
}

coord_t TreeModelVolumes::ceilRadius(const coord_t radius) const
{
    if (radius == 0)
        return 0;

    coord_t out = m_radius_0;
    if (radius > m_radius_0) {
        // generate SUPPORT_TREE_PRE_EXPONENTIAL_STEPS of radiis before starting to exponentially increase them.
        coord_t initial_radius_delta = SUPPORT_TREE_EXPONENTIAL_THRESHOLD - m_radius_0;
        auto ignore = [this](coord_t r) { return std::binary_search(m_ignorable_radii.begin(), m_ignorable_radii.end(), r); };
        if (initial_radius_delta > SUPPORT_TREE_COLLISION_RESOLUTION) {
            const int num_steps = round_up_divide(initial_radius_delta, SUPPORT_TREE_EXPONENTIAL_THRESHOLD);
            const int stepsize  = initial_radius_delta / num_steps;
            out += stepsize;
            for (auto step = 0; step < num_steps; ++ step) {
                if (out >= radius && ! ignore(out))
                    return out;
                out += stepsize;
            }
        } else
            out += SUPPORT_TREE_COLLISION_RESOLUTION;
        while (out < radius || ignore(out)) {
            assert(out * SUPPORT_TREE_EXPONENTIAL_FACTOR > out + SUPPORT_TREE_COLLISION_RESOLUTION);
            out = out * SUPPORT_TREE_EXPONENTIAL_FACTOR;
        }
    }
    return out;
}

void TreeModelVolumes::RadiusLayerPolygonCache::allocate_layers(size_t num_layers)
{
    if (num_layers > m_data.size()) {
        if (num_layers > m_data.capacity())
            reserve_power_of_2(m_data, num_layers);
        m_data.resize(num_layers, {});
    }
}

// For debugging purposes, sorted by layer index, then by radius.
std::vector<std::pair<TreeModelVolumes::RadiusLayerPair, std::reference_wrapper<const Polygons>>> TreeModelVolumes::RadiusLayerPolygonCache::sorted() const
{
    std::vector<std::pair<RadiusLayerPair, std::reference_wrapper<const Polygons>>> out;
<<<<<<< HEAD
    for (auto it = this->data.begin(); it != this->data.end(); ++ it)
        out.emplace_back(it->first, it->second);
    std::sort(out.begin(), out.end(), [](auto &l, auto &r){ return l.first.second < r.first.second || (l.first.second == r.first.second && l.first.first < r.first.first); });
=======
    for (auto &layer : m_data) {
        auto layer_idx = LayerIndex(&layer - m_data.data());
        for (auto &radius_polygons : layer)
            out.emplace_back(std::make_pair(radius_polygons.first, layer_idx), radius_polygons.second);
    }
    assert(std::is_sorted(out.begin(), out.end(), [](auto &l, auto &r){ return l.first.second < r.first.second || (l.first.second == r.first.second) && l.first.first < r.first.first; }));
>>>>>>> 23aa139d
    return out;
}

} // namespace Slic3r::FFFTreeSupport<|MERGE_RESOLUTION|>--- conflicted
+++ resolved
@@ -870,18 +870,12 @@
 std::vector<std::pair<TreeModelVolumes::RadiusLayerPair, std::reference_wrapper<const Polygons>>> TreeModelVolumes::RadiusLayerPolygonCache::sorted() const
 {
     std::vector<std::pair<RadiusLayerPair, std::reference_wrapper<const Polygons>>> out;
-<<<<<<< HEAD
-    for (auto it = this->data.begin(); it != this->data.end(); ++ it)
-        out.emplace_back(it->first, it->second);
-    std::sort(out.begin(), out.end(), [](auto &l, auto &r){ return l.first.second < r.first.second || (l.first.second == r.first.second && l.first.first < r.first.first); });
-=======
     for (auto &layer : m_data) {
         auto layer_idx = LayerIndex(&layer - m_data.data());
         for (auto &radius_polygons : layer)
             out.emplace_back(std::make_pair(radius_polygons.first, layer_idx), radius_polygons.second);
     }
     assert(std::is_sorted(out.begin(), out.end(), [](auto &l, auto &r){ return l.first.second < r.first.second || (l.first.second == r.first.second) && l.first.first < r.first.first; }));
->>>>>>> 23aa139d
     return out;
 }
 
