package Slic3r::Print;

use File::Basename qw(basename fileparse);
use File::Spec;
use List::Util qw(min max first sum);
use Slic3r::ExtrusionPath ':roles';
use Slic3r::Flow ':roles';
use Slic3r::Geometry qw(X Y Z X1 Y1 X2 Y2 MIN MAX PI scale unscale move_points chained_path
    convex_hull);
use Slic3r::Geometry::Clipper qw(diff_ex union_ex union_pt intersection_ex intersection offset
    offset2 union union_pt_chained JT_ROUND JT_SQUARE);
use Slic3r::Print::State ':steps';


our $status_cb;

sub new {
    # TODO: port PlaceholderParser methods to C++, then its own constructor
        # can call them and no need for this new() method at all
    my ($class) = @_;
    my $self = $class->_new;
    $self->placeholder_parser->apply_env_variables;
    $self->placeholder_parser->update_timestamp;
    return $self;
}

sub set_status_cb {
    my ($class, $cb) = @_;
    $status_cb = $cb;
}

sub status_cb {
    return $status_cb;
}

sub apply_config {
    my ($self, $config) = @_;
    
    $config = $config->clone;
    $config->normalize;
    
    # apply variables to placeholder parser
    $self->placeholder_parser->apply_config($config);
    
    # handle changes to print config
    my $print_diff = $self->config->diff($config);
    if (@$print_diff) {
        $self->config->apply_dynamic($config);
        
        # TODO: only invalidate changed steps
        $self->_state->invalidate_all;
    }
    
    # handle changes to object config defaults
    $self->default_object_config->apply_dynamic($config);
    foreach my $object (@{$self->objects}) {
        # we don't assume that $config contains a full ObjectConfig,
        # so we base it on the current print-wise default
        my $new = $self->default_object_config->clone;
        
        # we override the new config with object-specific options
        my $model_object_config = $object->model_object->config->clone;
        $model_object_config->normalize;
        $new->apply_dynamic($model_object_config);
        
        # check whether the new config is different from the current one
        my $diff = $object->config->diff($new);
        if (@$diff) {
            $object->config->apply($new);
            # TODO: only invalidate changed steps
            $object->_state->invalidate_all;
        }
    }
    
    # handle changes to regions config defaults
    $self->default_region_config->apply_dynamic($config);
    
    # All regions now have distinct settings.
    # Check whether applying the new region config defaults we'd get different regions.
    my $rearrange_regions = 0;
    REGION: foreach my $region_id (0..($self->region_count - 1)) {
        foreach my $object (@{$self->objects}) {
            foreach my $volume_id (@{ $object->get_region_volumes($region_id) }) {
                my $volume = $object->model_object->volumes->[$volume_id];
                
                my $new = $self->default_region_config->clone;
                {
                    my $model_object_config = $object->model_object->config->clone;
                    $model_object_config->normalize;
                    $new->apply_dynamic($model_object_config);
                }
                if (defined $volume->material_id) {
                    my $material_config = $object->model_object->model->get_material($volume->material_id)->config->clone;
                    $material_config->normalize;
                    $new->apply_dynamic($material_config);
                }
                if (!$new->equals($self->regions->[$region_id]->config)) {
                    $rearrange_regions = 1;
                    last REGION;
                }
            }
        }
    }
    
    # Some optimization is possible: if the volumes-regions mappings don't change
    # but still region configs are changed somehow, we could just apply the diff
    # and invalidate the affected steps.
    if ($rearrange_regions) {
        # the current subdivision of regions does not make sense anymore.
        # we need to remove all objects and re-add them
        my @model_objects = map $_->model_object, @{$self->objects};
        $self->clear_objects;
        $self->add_model_object($_) for @model_objects;
    }
}

sub has_support_material {
    my $self = shift;
    return (first { $_->config->support_material } @{$self->objects})
        || (first { $_->config->raft_layers > 0 } @{$self->objects})
        || (first { $_->config->support_material_enforce_layers > 0 } @{$self->objects});
}

# caller is responsible for supplying models whose objects don't collide
# and have explicit instance positions
sub add_model_object {
    my $self = shift;
    my ($object, $obj_idx) = @_;
    
    my $object_config = $object->config->clone;
    $object_config->normalize;

    # initialize print object and store it at the given position
    my $o;
    if (defined $obj_idx) {
        $o = $self->set_new_object($obj_idx, $object, $object->bounding_box);
    } else {
        $o = $self->add_object($object, $object->bounding_box);
    }

    $o->set_copies([ map Slic3r::Point->new_scale(@{ $_->offset }), @{ $object->instances } ]);
    $o->set_layer_height_ranges($object->layer_height_ranges);

    # TODO: translate _trigger_copies to C++, then this can be done by
        # PrintObject constructor
    $o->_trigger_copies;

    foreach my $volume_id (0..$#{$object->volumes}) {
        my $volume = $object->volumes->[$volume_id];
        
        # get the config applied to this volume: start from our global defaults
        my $config = Slic3r::Config::PrintRegion->new;
        $config->apply($self->default_region_config);
        
        # override the defaults with per-object config and then with per-material config
        $config->apply_dynamic($object_config);
        
        if (defined $volume->material_id) {
            my $material_config = $volume->material->config->clone;
            $material_config->normalize;
            $config->apply_dynamic($material_config);
        }
        
        # find an existing print region with the same config
        my $region_id;
        foreach my $i (0..($self->region_count - 1)) {
            my $region = $self->regions->[$i];
            if ($config->equals($region->config)) {
                $region_id = $i;
                last;
            }
        }
        
        # if no region exists with the same config, create a new one
        if (!defined $region_id) {
            my $r = $self->add_region();
            $r->config->apply($config);
            $region_id = $self->region_count - 1;
        }
        
        # assign volume to region
        $o->add_region_volume($region_id, $volume_id);
    }

    # apply config to print object
    $o->config->apply($self->default_object_config);
    $o->config->apply_dynamic($object_config);
    
    $self->_state->invalidate(STEP_SKIRT);
    $self->_state->invalidate(STEP_BRIM);
}

sub reload_object {
    my ($self, $obj_idx) = @_;
    
    # TODO: this method should check whether the per-object config and per-material configs
    # have changed in such a way that regions need to be rearranged or we can just apply
    # the diff and invalidate something.  Same logic as apply_config()
    # For now we just re-add all objects since we haven't implemented this incremental logic yet.
    # This should also check whether object volumes (parts) have changed.
    
    my @models_objects = map $_->model_object, @{$self->objects};
    $self->clear_objects;
    $self->add_model_object($_) for @models_objects;
}

sub validate {
    my $self = shift;
    
    if ($self->config->complete_objects) {
        # check horizontal clearance
        {
            my @a = ();
            foreach my $object (@{$self->objects}) {
                # get convex hulls of all meshes assigned to this print object
                my @mesh_convex_hulls = map $object->model_object->volumes->[$_]->mesh->convex_hull,
                    map @$_,
                    grep defined $_,
                    @{$object->region_volumes};
                
                # make a single convex hull for all of them
                my $convex_hull = convex_hull([ map @$_, @mesh_convex_hulls ]);
                
                # apply the same transformations we apply to the actual meshes when slicing them
                $object->model_object->instances->[0]->transform_polygon($convex_hull, 1);
        
                # align object to Z = 0 and apply XY shift
                $convex_hull->translate(@{$object->_copies_shift});
                
                # grow convex hull with the clearance margin
                ($convex_hull) = @{offset([$convex_hull], scale $self->config->extruder_clearance_radius / 2, 1, JT_ROUND, scale(0.1))};
                
                # now we need that no instance of $convex_hull does not intersect any of the previously checked object instances
                for my $copy (@{$object->_shifted_copies}) {
                    my $p = $convex_hull->clone;
                    
                    $p->translate(@$copy);
                    if (@{ intersection(\@a, [$p]) }) {
                        die "Some objects are too close; your extruder will collide with them.\n";
                    }
                    @a = @{union([@a, $p])};
                }
            }
        }
        
        # check vertical clearance
        {
            my @object_height = ();
            foreach my $object (@{$self->objects}) {
                my $height = $object->size->z;
                push @object_height, $height for @{$object->copies};
            }
            @object_height = sort { $a <=> $b } @object_height;
            # ignore the tallest *copy* (this is why we repeat height for all of them):
            # it will be printed as last one so its height doesn't matter
            pop @object_height;
            if (@object_height && max(@object_height) > scale $self->config->extruder_clearance_height) {
                die "Some objects are too tall and cannot be printed without extruder collisions.\n";
            }
        }
    }
    
    if ($self->config->spiral_vase) {
        if ((map @{$_->copies}, @{$self->objects}) > 1) {
            die "The Spiral Vase option can only be used when printing a single object.\n";
        }
        if (@{$self->regions} > 1) {
            die "The Spiral Vase option can only be used when printing single material objects.\n";
        }
    }
}

# 0-based indices of used extruders
sub extruders {
    my ($self) = @_;
    
    # initialize all extruder(s) we need
    my @used_extruders = ();
    foreach my $region (@{$self->regions}) {
        push @used_extruders,
            map $region->config->get("${_}_extruder")-1,
            qw(perimeter infill);
    }
    foreach my $object (@{$self->objects}) {
        push @used_extruders,
            map $object->config->get("${_}_extruder")-1,
            qw(support_material support_material_interface);
    }
    
    my %h = map { $_ => 1 } @used_extruders;
    return [ sort keys %h ];
}

sub init_extruders {
    my $self = shift;
    
    # enforce tall skirt if using ooze_prevention
    # FIXME: this is not idempotent (i.e. switching ooze_prevention off will not revert skirt settings)
    if ($self->config->ooze_prevention && @{$self->extruders} > 1) {
        $self->config->set('skirt_height', -1);
        $self->config->set('skirts', 1) if $self->config->skirts == 0;
    }
}

# this value is not supposed to be compared with $layer->id
# since they have different semantics
sub total_layer_count {
    my $self = shift;
    return max(map $_->total_layer_count, @{$self->objects});
}

sub regions_count {
    my $self = shift;
    return scalar @{$self->regions};
}

sub bounding_box {
    my $self = shift;
    
    my @points = ();
    foreach my $object (@{$self->objects}) {
        foreach my $copy (@{$object->_shifted_copies}) {
            push @points,
                [ $copy->[X], $copy->[Y] ],
                [ $copy->[X] + $object->size->[X], $copy->[Y] + $object->size->[Y] ];
        }
    }
    return Slic3r::Geometry::BoundingBox->new_from_points([ map Slic3r::Point->new(@$_), @points ]);
}

sub size {
    my $self = shift;
    return $self->bounding_box->size;
}

sub _simplify_slices {
    my $self = shift;
    my ($distance) = @_;
    
    foreach my $layer (map @{$_->layers}, @{$self->objects}) {
        $layer->slices->simplify($distance);
        $_->slices->simplify($distance) for @{$layer->regions};
    }
}

sub process {
    my ($self) = @_;
    
    my $status_cb = $self->status_cb // sub {};
    
    my $print_step = sub {
        my ($step, $cb) = @_;
        if (!$self->_state->done($step)) {
            $self->_state->set_started($step);
            $cb->();
            ### Re-enable this for step-based slicing:
            ### $self->_state->set_done($step);
        }
    };
    my $object_step = sub {
        my ($step, $cb) = @_;
        for my $obj_idx (0..($self->object_count - 1)) {
            my $object = $self->objects->[$obj_idx];
            if (!$object->_state->done($step)) {
                $object->_state->set_started($step);
                $cb->($obj_idx);
                ### Re-enable this for step-based slicing:
                ### $object->_state->set_done($step);
            }
        }
    };
    
    # STEP_INIT_EXTRUDERS
    $print_step->(STEP_INIT_EXTRUDERS, sub {
        $self->init_extruders;
    });
    
    # STEP_SLICE
    # skein the STL into layers
    # each layer has surfaces with holes
    $status_cb->(10, "Processing triangulated mesh");
    $object_step->(STEP_SLICE, sub {
        $self->objects->[$_[0]]->slice;
    });
    
    die "No layers were detected. You might want to repair your STL file(s) or check their size and retry.\n"
        if !grep @{$_->layers}, @{$self->objects};
    
    # make perimeters
    # this will add a set of extrusion loops to each layer
    # as well as generate infill boundaries
    $status_cb->(20, "Generating perimeters");
    $object_step->(STEP_PERIMETERS, sub {
        $self->objects->[$_[0]]->make_perimeters;
    });
    
    $status_cb->(30, "Preparing infill");
    $object_step->(STEP_PREPARE_INFILL, sub {
        my $object = $self->objects->[$_[0]];
        
        # this will assign a type (top/bottom/internal) to $layerm->slices
        # and transform $layerm->fill_surfaces from expolygon 
        # to typed top/bottom/internal surfaces;
        $object->detect_surfaces_type;
    
        # decide what surfaces are to be filled
        $_->prepare_fill_surfaces for map @{$_->regions}, @{$object->layers};
    
        # this will detect bridges and reverse bridges
        # and rearrange top/bottom/internal surfaces
        $object->process_external_surfaces;
    
        # detect which fill surfaces are near external layers
        # they will be split in internal and internal-solid surfaces
        $object->discover_horizontal_shells;
        $object->clip_fill_surfaces;
        
        # the following step needs to be done before combination because it may need
        # to remove only half of the combined infill
        $object->bridge_over_infill;
    
        # combine fill surfaces to honor the "infill every N layers" option
        $object->combine_infill;
    });
    
    # this will generate extrusion paths for each layer
    $status_cb->(70, "Infilling layers");
    $object_step->(STEP_INFILL, sub {
        my $object = $self->objects->[$_[0]];
        
        Slic3r::parallelize(
            threads => $self->config->threads,
            items => sub {
                my @items = ();  # [layer_id, region_id]
                for my $region_id (0 .. ($self->regions_count-1)) {
                    push @items, map [$_, $region_id], 0..($object->layer_count - 1);
                }
                @items;
            },
            thread_cb => sub {
                my $q = shift;
                while (defined (my $obj_layer = $q->dequeue)) {
                    my ($i, $region_id) = @$obj_layer;
                    my $layerm = $object->layers->[$i]->regions->[$region_id];
                    $layerm->fills->append( $object->fill_maker->make_fill($layerm) );
                }
            },
            collect_cb => sub {},
            no_threads_cb => sub {
                foreach my $layerm (map @{$_->regions}, @{$object->layers}) {
                    $layerm->fills->append($object->fill_maker->make_fill($layerm));
                }
            },
        );
    
        ### we could free memory now, but this would make this step not idempotent
        ### $_->fill_surfaces->clear for map @{$_->regions}, @{$object->layers};
    });
    
    # generate support material
    $status_cb->(85, "Generating support material") if $self->has_support_material;
    $object_step->(STEP_SUPPORTMATERIAL, sub {
        $self->objects->[$_[0]]->generate_support_material;
    });
    
    # make skirt
    $status_cb->(88, "Generating skirt/brim");
    $print_step->(STEP_SKIRT, sub {
        $self->make_skirt;
    });
    $print_step->(STEP_BRIM, sub {
        $self->make_brim;  # must come after make_skirt
    });
    
    # time to make some statistics
    if (0) {
        eval "use Devel::Size";
        print  "MEMORY USAGE:\n";
        printf "  meshes        = %.1fMb\n", List::Util::sum(map Devel::Size::total_size($_->meshes), @{$self->objects})/1024/1024;
        printf "  layer slices  = %.1fMb\n", List::Util::sum(map Devel::Size::total_size($_->slices), map @{$_->layers}, @{$self->objects})/1024/1024;
        printf "  region slices = %.1fMb\n", List::Util::sum(map Devel::Size::total_size($_->slices), map @{$_->regions}, map @{$_->layers}, @{$self->objects})/1024/1024;
        printf "  perimeters    = %.1fMb\n", List::Util::sum(map Devel::Size::total_size($_->perimeters), map @{$_->regions}, map @{$_->layers}, @{$self->objects})/1024/1024;
        printf "  fills         = %.1fMb\n", List::Util::sum(map Devel::Size::total_size($_->fills), map @{$_->regions}, map @{$_->layers}, @{$self->objects})/1024/1024;
        printf "  print object  = %.1fMb\n", Devel::Size::total_size($self)/1024/1024;
    }
    if (0) {
        eval "use Slic3r::Test::SectionCut";
        Slic3r::Test::SectionCut->new(print => $self)->export_svg("section_cut.svg");
    }
}

sub export_gcode {
    my $self = shift;
    my %params = @_;
    
    my $status_cb = $self->status_cb // sub {};
    
    # output everything to a G-code file
    my $output_file = $self->expanded_output_filepath($params{output_file});
    $status_cb->(90, "Exporting G-code" . ($output_file ? " to $output_file" : ""));
    $self->write_gcode($params{output_fh} || $output_file);
    
    # run post-processing scripts
    if (@{$self->config->post_process}) {
        $status_cb->(95, "Running post-processing scripts");
        $self->config->setenv;
        for (@{$self->config->post_process}) {
            Slic3r::debugf "  '%s' '%s'\n", $_, $output_file;
            system($_, $output_file);
        }
    }
}

sub export_svg {
    my $self = shift;
    my %params = @_;
    
    # is this needed?
    $self->init_extruders;
    
    $_->slice for @{$self->objects};
    
    my $fh = $params{output_fh};
    if (!$fh) {
        my $output_file = $self->expanded_output_filepath($params{output_file});
        $output_file =~ s/\.gcode$/.svg/i;
        Slic3r::open(\$fh, ">", $output_file) or die "Failed to open $output_file for writing\n";
        print "Exporting to $output_file..." unless $params{quiet};
    }
    
    my $print_size = $self->size;
    print $fh sprintf <<"EOF", unscale($print_size->[X]), unscale($print_size->[Y]);
<?xml version="1.0" encoding="UTF-8" standalone="yes"?>
<!DOCTYPE svg PUBLIC "-//W3C//DTD SVG 1.0//EN" "http://www.w3.org/TR/2001/REC-SVG-20010904/DTD/svg10.dtd">
<svg width="%s" height="%s" xmlns="http://www.w3.org/2000/svg" xmlns:svg="http://www.w3.org/2000/svg" xmlns:xlink="http://www.w3.org/1999/xlink" xmlns:slic3r="http://slic3r.org/namespaces/slic3r">
  <!-- 
  Generated using Slic3r $Slic3r::VERSION
  http://slic3r.org/
   -->
EOF
    
    my $print_polygon = sub {
        my ($polygon, $type) = @_;
        printf $fh qq{    <polygon slic3r:type="%s" points="%s" style="fill: %s" />\n},
            $type, (join ' ', map { join ',', map unscale $_, @$_ } @$polygon),
            ($type eq 'contour' ? 'white' : 'black');
    };
    
    my @layers = sort { $a->print_z <=> $b->print_z }
        map { @{$_->layers}, @{$_->support_layers} }
        @{$self->objects};
    
    my $layer_id = -1;
    my @previous_layer_slices = ();
    for my $layer (@layers) {
        $layer_id++;
        # TODO: remove slic3r:z for raft layers
        printf $fh qq{  <g id="layer%d" slic3r:z="%s">\n}, $layer_id, unscale($layer->slice_z);
        
        my @current_layer_slices = ();
        # sort slices so that the outermost ones come first
        my @slices = sort { $a->contour->contains_point($b->contour->[0]) ? 0 : 1 } @{$layer->slices};
        foreach my $copy (@{$layer->object->copies}) {
            foreach my $slice (@slices) {
                my $expolygon = $slice->clone;
                $expolygon->translate(@$copy);
                $print_polygon->($expolygon->contour, 'contour');
                $print_polygon->($_, 'hole') for @{$expolygon->holes};
                push @current_layer_slices, $expolygon;
            }
        }
        # generate support material
        if ($self->has_support_material && $layer->id > 0) {
            my (@supported_slices, @unsupported_slices) = ();
            foreach my $expolygon (@current_layer_slices) {
                my $intersection = intersection_ex(
                    [ map @$_, @previous_layer_slices ],
                    $expolygon,
                );
                @$intersection
                    ? push @supported_slices, $expolygon
                    : push @unsupported_slices, $expolygon;
            }
            my @supported_points = map @$_, @$_, @supported_slices;
            foreach my $expolygon (@unsupported_slices) {
                # look for the nearest point to this island among all
                # supported points
                my $contour = $expolygon->contour;
                my $support_point = $contour->first_point->nearest_point(\@supported_points)
                    or next;
                my $anchor_point = $support_point->nearest_point([ @$contour ]);
                printf $fh qq{    <line x1="%s" y1="%s" x2="%s" y2="%s" style="stroke-width: 2; stroke: white" />\n},
                    map @$_, $support_point, $anchor_point;
            }
        }
        print $fh qq{  </g>\n};
        @previous_layer_slices = @current_layer_slices;
    }
    
    print $fh "</svg>\n";
    close $fh;
    print "Done.\n" unless $params{quiet};
}

sub make_skirt {
    my $self = shift;
    
    # since this method must be idempotent, we clear skirt paths *before*
    # checking whether we need to generate them
    $self->skirt->clear;
    
    return unless $self->config->skirts > 0
        || ($self->config->ooze_prevention && @{$self->extruders} > 1);
    
    # First off we need to decide how tall the skirt must be.
    # The skirt_height option from config is expressed in layers, but our
    # object might have different layer heights, so we need to find the print_z
    # of the highest layer involved.
    # Note that unless skirt_height == -1 (which means it's printed on all layers)
    # the actual skirt might not reach this $skirt_height_z value since the print
    # order of objects on each layer is not guaranteed and will not generally
    # include the thickest object first. It is just guaranteed that a skirt is
    # prepended to the first 'n' layers (with 'n' = skirt_height).
    # $skirt_height_z in this case is the highest possible skirt height for safety.
    my $skirt_height_z = -1;
    foreach my $object (@{$self->objects}) {
        my $skirt_height = ($self->config->skirt_height == -1)
            ? scalar(@{$object->layers})
            : min($self->config->skirt_height, scalar(@{$object->layers}));
        
        my $highest_layer = $object->layers->[$skirt_height-1];
        $skirt_height_z = max($skirt_height_z, $highest_layer->print_z);
    }
    
    # collect points from all layers contained in skirt height
    my @points = ();
    foreach my $object (@{$self->objects}) {
        my @object_points = ();
        
        # get object layers up to $skirt_height_z
        foreach my $layer (@{$object->layers}) {
            last if $layer->print_z > $skirt_height_z;
            push @object_points, map @$_, map @$_, @{$layer->slices};
        }
        
        # get support layers up to $skirt_height_z
        foreach my $layer (@{$object->support_layers}) {
            last if $layer->print_z > $skirt_height_z;
            push @object_points, map @{$_->polyline}, @{$layer->support_fills} if $layer->support_fills;
            push @object_points, map @{$_->polyline}, @{$layer->support_interface_fills} if $layer->support_interface_fills;
        }
        
        # repeat points for each object copy
        foreach my $copy (@{$object->_shifted_copies}) {
            my @copy_points = map $_->clone, @object_points;
            $_->translate(@$copy) for @copy_points;
            push @points, @copy_points;
        }
    }
    return if @points < 3;  # at least three points required for a convex hull
    
    # find out convex hull
    my $convex_hull = convex_hull(\@points);
    
    my @extruded_length = ();  # for each extruder
    
    # skirt may be printed on several layers, having distinct layer heights,
    # but loops must be aligned so can't vary width/spacing
    # TODO: use each extruder's own flow
    my $first_layer_height = $self->objects->[0]->config->get_value('first_layer_height');
    my $flow = Slic3r::Flow->new_from_width(
        width               => ($self->config->first_layer_extrusion_width || $self->regions->[0]->config->perimeter_extrusion_width),
        role                => FLOW_ROLE_PERIMETER,
        nozzle_diameter     => $self->config->nozzle_diameter->[0],
        layer_height        => $first_layer_height,
        bridge_flow_ratio   => 0,
    );
    my $spacing = $flow->spacing;
    my $mm3_per_mm = $flow->mm3_per_mm($first_layer_height);
    
    my @extruders_e_per_mm = ();
    my $extruder_idx = 0;
    
    # draw outlines from outside to inside
    # loop while we have less skirts than required or any extruder hasn't reached the min length if any
    my $distance = scale $self->config->skirt_distance;
    for (my $i = $self->config->skirts; $i > 0; $i--) {
        $distance += scale $spacing;
        my $loop = offset([$convex_hull], $distance, 1, JT_ROUND, scale(0.1))->[0];
        $self->skirt->append(Slic3r::ExtrusionLoop->new_from_paths(
            Slic3r::ExtrusionPath->new(
                polyline        => Slic3r::Polygon->new(@$loop)->split_at_first_point,
                role            => EXTR_ROLE_SKIRT,
                mm3_per_mm      => $mm3_per_mm,
                width           => $flow->width,
                height          => $first_layer_height,
            ),
        ));
        
        if ($self->config->min_skirt_length > 0) {
            $extruded_length[$extruder_idx] ||= 0;
            if (!$extruders_e_per_mm[$extruder_idx]) {
                my $extruder = Slic3r::Extruder->new($extruder_idx, $self->config);
                $extruders_e_per_mm[$extruder_idx] = $extruder->e_per_mm($mm3_per_mm);
            }
            $extruded_length[$extruder_idx] += unscale $loop->length * $extruders_e_per_mm[$extruder_idx];
            $i++ if defined first { ($extruded_length[$_] // 0) < $self->config->min_skirt_length } 0 .. $#{$self->extruders};
            if ($extruded_length[$extruder_idx] >= $self->config->min_skirt_length) {
                if ($extruder_idx < $#{$self->extruders}) {
                    $extruder_idx++;
                    next;
                }
            }
        }
    }
    
    $self->skirt->reverse;
}

sub make_brim {
    my $self = shift;
    
    # since this method must be idempotent, we clear brim paths *before*
    # checking whether we need to generate them
    $self->brim->clear;
    
    return unless $self->config->brim_width > 0;
    
    # brim is only printed on first layer and uses support material extruder
    my $first_layer_height = $self->objects->[0]->config->get_abs_value('first_layer_height');
    my $flow = Slic3r::Flow->new_from_width(
        width               => ($self->config->first_layer_extrusion_width || $self->regions->[0]->config->perimeter_extrusion_width),
        role                => FLOW_ROLE_PERIMETER,
        nozzle_diameter     => $self->config->get_at('nozzle_diameter', $self->objects->[0]->config->support_material_extruder-1),
        layer_height        => $first_layer_height,
        bridge_flow_ratio   => 0,
    );
    my $mm3_per_mm = $flow->mm3_per_mm($first_layer_height);
    
    my $grow_distance = $flow->scaled_width / 2;
    my @islands = (); # array of polygons
    foreach my $obj_idx (0 .. ($self->object_count - 1)) {
        my $object = $self->objects->[$obj_idx];
        my $layer0 = $object->layers->[0];
        my @object_islands = (
            (map $_->contour, @{$layer0->slices}),
        );
        if (@{ $object->support_layers }) {
            my $support_layer0 = $object->support_layers->[0];
            push @object_islands,
                (map @{$_->polyline->grow($grow_distance)}, @{$support_layer0->support_fills})
                if $support_layer0->support_fills;
            push @object_islands,
                (map @{$_->polyline->grow($grow_distance)}, @{$support_layer0->support_interface_fills})
                if $support_layer0->support_interface_fills;
        }
        foreach my $copy (@{$object->_shifted_copies}) {
            push @islands, map { $_->translate(@$copy); $_ } map $_->clone, @object_islands;
        }
    }
    
    # if brim touches skirt, make it around skirt too
    # TODO: calculate actual skirt width (using each extruder's flow in multi-extruder setups)
    if ($self->config->skirt_distance + (($self->config->skirts - 1) * $flow->spacing) <= $self->config->brim_width) {
        push @islands, map @{$_->polygon->split_at_first_point->grow($grow_distance)}, @{$self->skirt};
    }
    
    my @loops = ();
    my $num_loops = sprintf "%.0f", $self->config->brim_width / $flow->width;
    for my $i (reverse 1 .. $num_loops) {
        # JT_SQUARE ensures no vertex is outside the given offset distance
        # -0.5 because islands are not represented by their centerlines
        # (first offset more, then step back - reverse order than the one used for 
        # perimeters because here we're offsetting outwards)
        push @loops, @{offset2(\@islands, ($i + 0.5) * $flow->scaled_spacing, -1.0 * $flow->scaled_spacing, 100000, JT_SQUARE)};
    }
    
    $self->brim->append(map Slic3r::ExtrusionLoop->new_from_paths(
        Slic3r::ExtrusionPath->new(
            polyline        => Slic3r::Polygon->new(@$_)->split_at_first_point,
            role            => EXTR_ROLE_SKIRT,
            mm3_per_mm      => $mm3_per_mm,
            width           => $flow->width,
            height          => $first_layer_height,
        ),
    ), reverse @{union_pt_chained(\@loops)});
}

sub write_gcode {
    my $self = shift;
    my ($file) = @_;
    
    # open output gcode file if we weren't supplied a file-handle
    my $fh;
    if (ref $file eq 'IO::Scalar') {
        $fh = $file;
    } else {
        Slic3r::open(\$fh, ">", $file)
            or die "Failed to open $file for writing\n";
        
        # enable UTF-8 output since user might have entered Unicode characters in fields like notes
        binmode $fh, ':utf8';
    }
    
    
    # write some information
    my @lt = localtime;
    printf $fh "; generated by Slic3r $Slic3r::VERSION on %04d-%02d-%02d at %02d:%02d:%02d\n\n",
        $lt[5] + 1900, $lt[4]+1, $lt[3], $lt[2], $lt[1], $lt[0];

    print $fh "; $_\n" foreach split /\R/, $self->config->notes;
    print $fh "\n" if $self->config->notes;
    
    my $first_object = $self->objects->[0];
    my $layer_height = $first_object->config->layer_height;
<<<<<<< HEAD
    for my $region_id (0..$#{$self->regions}) {
        printf $fh "; external perimeters extrusion width = %.2fmm\n",
            $self->regions->[$region_id]->flow(FLOW_ROLE_EXTERNAL_PERIMETER, $layer_height, 0, 0, undef, $first_object)->width;
=======
    for my $region_id (0..($self->region_count - 1)) {
>>>>>>> 19d18bdd
        printf $fh "; perimeters extrusion width = %.2fmm\n",
            $self->regions->[$region_id]->flow(FLOW_ROLE_PERIMETER, $layer_height, 0, 0, undef, $first_object)->width;
        printf $fh "; infill extrusion width = %.2fmm\n",
            $self->regions->[$region_id]->flow(FLOW_ROLE_INFILL, $layer_height, 0, 0, undef, $first_object)->width;
        printf $fh "; solid infill extrusion width = %.2fmm\n",
            $self->regions->[$region_id]->flow(FLOW_ROLE_SOLID_INFILL, $layer_height, 0, 0, undef, $first_object)->width;
        printf $fh "; top infill extrusion width = %.2fmm\n",
            $self->regions->[$region_id]->flow(FLOW_ROLE_TOP_SOLID_INFILL, $layer_height, 0, 0, undef, $first_object)->width;
        printf $fh "; support material extrusion width = %.2fmm\n",
            $self->objects->[0]->support_material_flow->width
            if $self->has_support_material;
        printf $fh "; first layer extrusion width = %.2fmm\n",
            $self->regions->[$region_id]->flow(FLOW_ROLE_PERIMETER, $layer_height, 0, 1, undef, $self->objects->[0])->width
            if $self->regions->[$region_id]->config->first_layer_extrusion_width;
        print  $fh "\n";
    }
    
    # prepare the helper object for replacing placeholders in custom G-code and output filename
    $self->placeholder_parser->update_timestamp;
    
    # estimate the total number of layer changes
    # TODO: only do this when M73 is enabled
    my $layer_count;
    if ($self->config->complete_objects) {
        $layer_count = sum(map { $_->layer_count * @{$_->copies} } @{$self->objects});
    } else {
        # if sequential printing is not enable, all copies of the same object share the same layer change command(s)
        $layer_count = sum(map { $_->layer_count } @{$self->objects});
    }
    
    # set up our helper object
    my $gcodegen = Slic3r::GCode->new(
        placeholder_parser  => $self->placeholder_parser,
<<<<<<< HEAD
        layer_count         => $layer_count,
=======
        layer_count         => $self->total_layer_count,
>>>>>>> 19d18bdd
    );
    $gcodegen->config->apply_print_config($self->config);
    $gcodegen->set_extruders($self->extruders, $self->config);
    
    print $fh "G21 ; set units to millimeters\n" if $self->config->gcode_flavor ne 'makerware';
    print $fh $gcodegen->set_fan(0, 1) if $self->config->cooling && $self->config->disable_fan_first_layers;
    
    # set bed temperature
    if ((my $temp = $self->config->first_layer_bed_temperature) && $self->config->start_gcode !~ /M(?:190|140)/i) {
        printf $fh $gcodegen->set_bed_temperature($temp, 1);
    }
    
    # set extruder(s) temperature before and after start G-code
    my $print_first_layer_temperature = sub {
        my ($wait) = @_;
        
        return if $self->config->start_gcode =~ /M(?:109|104)/i;
        for my $t (@{$self->extruders}) {
            my $temp = $self->config->get_at('first_layer_temperature', $t);
            $temp += $self->config->standby_temperature_delta if $self->config->ooze_prevention;
            printf $fh $gcodegen->set_temperature($temp, $wait, $t) if $temp > 0;
        }
    };
    $print_first_layer_temperature->(0);
    printf $fh "%s\n", $gcodegen->placeholder_parser->process($self->config->start_gcode);
    $print_first_layer_temperature->(1);
    
    # set other general things
    print  $fh "G90 ; use absolute coordinates\n" if $self->config->gcode_flavor ne 'makerware';
    if ($self->config->gcode_flavor =~ /^(?:reprap|teacup)$/) {
        printf $fh $gcodegen->reset_e;
        if ($self->config->use_relative_e_distances) {
            print $fh "M83 ; use relative distances for extrusion\n";
        } else {
            print $fh "M82 ; use absolute distances for extrusion\n";
        }
    }
    
    # initialize a motion planner for object-to-object travel moves
    if ($self->config->avoid_crossing_perimeters) {
        my $distance_from_objects = 1;
        # compute the offsetted convex hull for each object and repeat it for each copy.
        my @islands = ();
        foreach my $obj_idx (0 .. ($self->object_count - 1)) {
            my $convex_hull = convex_hull([
                map @{$_->contour}, map @{$_->slices}, @{$self->objects->[$obj_idx]->layers},
            ]);
            # discard layers only containing thin walls (offset would fail on an empty polygon)
            if (@$convex_hull) {
                my $expolygon = Slic3r::ExPolygon->new($convex_hull);
                my @island = @{$expolygon->offset_ex(scale $distance_from_objects, 1, JT_SQUARE)};
                foreach my $copy (@{ $self->objects->[$obj_idx]->_shifted_copies }) {
                    push @islands, map { my $c = $_->clone; $c->translate(@$copy); $c } @island;
                }
            }
        }
        $gcodegen->external_mp(Slic3r::GCode::MotionPlanner->new(
            islands     => union_ex([ map @$_, @islands ]),
            internal    => 0,
        ));
    }
    
    # calculate wiping points if needed
    if ($self->config->ooze_prevention) {
        my @skirt_points = map @$_, map @$_, @{$self->skirt};
        if (@skirt_points) {
            my $outer_skirt = convex_hull(\@skirt_points);
            my @skirts = ();
            foreach my $extruder_id (@{$self->extruders}) {
                push @skirts, my $s = $outer_skirt->clone;
                $s->translate(map scale($_), @{$self->config->get_at('extruder_offset', $extruder_id)});
            }
            my $convex_hull = convex_hull([ map @$_, @skirts ]);
            $gcodegen->standby_points([ map $_->clone, map @$_, map $_->subdivide(scale 10), @{offset([$convex_hull], scale 3)} ]);
        }
    }
    
    # prepare the layer processor
    my $layer_gcode = Slic3r::GCode::Layer->new(
        print       => $self,
        gcodegen    => $gcodegen,
    );
    
    # set initial extruder only after custom start G-code
    print $fh $gcodegen->set_extruder($self->extruders->[0]);
    
    # do all objects for each layer
    if ($self->config->complete_objects) {
        # print objects from the smallest to the tallest to avoid collisions
        # when moving onto next object starting point
        my @obj_idx = sort { $self->objects->[$a]->size->[Z] <=> $self->objects->[$b]->size->[Z] } 0..($self->object_count - 1);
        
        my $finished_objects = 0;
        for my $obj_idx (@obj_idx) {
            my $object = $self->objects->[$obj_idx];
            for my $copy (@{ $self->objects->[$obj_idx]->_shifted_copies }) {
                # move to the origin position for the copy we're going to print.
                # this happens before Z goes down to layer 0 again, so that 
                # no collision happens hopefully.
                if ($finished_objects > 0) {
                    $gcodegen->set_shift(map unscale $copy->[$_], X,Y);
                    print $fh $gcodegen->retract;
                    print $fh $gcodegen->G0($object->_copies_shift->negative, undef, 0, $gcodegen->config->travel_speed*60, 'move to origin position for next object');
                }
                
                my $buffer = Slic3r::GCode::CoolingBuffer->new(
                    config      => $self->config,
                    gcodegen    => $gcodegen,
                );
                
                my @layers = sort { $a->print_z <=> $b->print_z } @{$object->layers}, @{$object->support_layers};
                for my $layer (@layers) {
                    # if we are printing the bottom layer of an object, and we have already finished
                    # another one, set first layer temperatures. this happens before the Z move
                    # is triggered, so machine has more time to reach such temperatures
                    if ($layer->id == 0 && $finished_objects > 0) {
                        printf $fh $gcodegen->set_bed_temperature($self->config->first_layer_bed_temperature),
                            if $self->config->first_layer_bed_temperature;
                        $print_first_layer_temperature->();
                    }
                    print $fh $buffer->append(
                        $layer_gcode->process_layer($layer, [$copy]),
                        $layer->object."",
                        $layer->id,
                        $layer->print_z,
                    );
                }
                print $fh $buffer->flush;
                $finished_objects++;
            }
        }
    } else {
        # order objects using a nearest neighbor search
        my @obj_idx = @{chained_path([ map Slic3r::Point->new(@{$_->_shifted_copies->[0]}), @{$self->objects} ])};
        
        # sort layers by Z
        my %layers = ();  # print_z => [ [layers], [layers], [layers] ]  by obj_idx
        foreach my $obj_idx (0 .. ($self->object_count - 1)) {
            my $object = $self->objects->[$obj_idx];
            foreach my $layer (@{$object->layers}, @{$object->support_layers}) {
                $layers{ $layer->print_z } ||= [];
                $layers{ $layer->print_z }[$obj_idx] ||= [];
                push @{$layers{ $layer->print_z }[$obj_idx]}, $layer;
            }
        }
        
        my $buffer = Slic3r::GCode::CoolingBuffer->new(
            config      => $self->config,
            gcodegen    => $gcodegen,
        );
        foreach my $print_z (sort { $a <=> $b } keys %layers) {
            foreach my $obj_idx (@obj_idx) {
                foreach my $layer (@{ $layers{$print_z}[$obj_idx] // [] }) {
                    print $fh $buffer->append(
                        $layer_gcode->process_layer($layer, $layer->object->_shifted_copies),
                        $layer->object . ref($layer),  # differentiate $obj_id between normal layers and support layers
                        $layer->id,
                        $layer->print_z,
                    );
                }
            }
        }
        print $fh $buffer->flush;
    }
    
    # write end commands to file
    print $fh $gcodegen->retract if $gcodegen->extruder;  # empty prints don't even set an extruder
    print $fh $gcodegen->set_fan(0);
    printf $fh "%s\n", $gcodegen->placeholder_parser->process($self->config->end_gcode);
    
    $self->total_used_filament(0);
    $self->total_extruded_volume(0);
    foreach my $extruder_id (@{$self->extruders}) {
        my $extruder = $gcodegen->extruders->{$extruder_id};
        # the final retraction doesn't really count as "used filament"
        my $used_filament = $extruder->absolute_E + $extruder->retract_length;
        my $extruded_volume = $extruder->extruded_volume($used_filament);
        
        printf $fh "; filament used = %.1fmm (%.1fcm3)\n",
            $used_filament, $extruded_volume/1000;
        
        $self->total_used_filament($self->total_used_filament + $used_filament);
        $self->total_extruded_volume($self->total_extruded_volume + $extruded_volume);
    }
    
    # append full config
    print $fh "\n";
    foreach my $config ($self->config, $self->default_object_config, $self->default_region_config) {
        foreach my $opt_key (sort @{$config->get_keys}) {
            next if $Slic3r::Config::Options->{$opt_key}{shortcut};
            printf $fh "; %s = %s\n", $opt_key, $config->serialize($opt_key);
        }
    }
    
    # close our gcode file
    close $fh;
}

# this method will return the supplied input file path after expanding its
# format variables with their values
sub expanded_output_filepath {
    my $self = shift;
    my ($path) = @_;
    
    return undef if !@{$self->objects};
    my $input_file = first { defined $_ } map $_->model_object->input_file, @{$self->objects};
    return undef if !defined $input_file;
    
    my $filename = my $filename_base = basename($input_file);
    $filename_base =~ s/\.[^.]+$//;  # without suffix
    my $extra = {
        input_filename      => $filename,
        input_filename_base => $filename_base,
    };
    
    if ($path && -d $path) {
        # if output path is an existing directory, we take that and append
        # the specified filename format
        $path = File::Spec->join($path, $self->config->output_filename_format);
    } elsif (!$path) {
        # if no explicit output file was defined, we take the input
        # file directory and append the specified filename format
        $path = (fileparse($input_file))[1] . $self->config->output_filename_format;
    } else {
        # path is a full path to a file so we use it as it is
    }
    
    # make sure we use an up-to-date timestamp
    $self->placeholder_parser->update_timestamp;
    return $self->placeholder_parser->process($path, $extra);
}

sub invalidate_step {
    my ($self, $step, $obj_idx) = @_;
    
    # invalidate $step in the correct state object
    if ($Slic3r::Print::State::print_step->{$step}) {
        $self->_state->invalidate($step);
    } else {
        # object step
        if (defined $obj_idx) {
            $self->objects->[$obj_idx]->_state->invalidate($step);
        } else {
            $_->_state->invalidate($step) for @{$self->objects};
        }
    }
    
    # recursively invalidate steps depending on $step
    $self->invalidate_step($_)
        for grep { grep { $_ == $step } @{$Slic3r::Print::State::prereqs{$_}} }
            keys %Slic3r::Print::State::prereqs;
}

# This method assigns extruders to the volumes having a material
# but not having extruders set in the material config.
sub auto_assign_extruders {
    my ($self, $model_object) = @_;
    
    # only assign extruders if object has more than one volume
    return if @{$model_object->volumes} == 1;
    
    my $extruders = scalar @{ $self->config->nozzle_diameter };
    foreach my $i (0..$#{$model_object->volumes}) {
        my $volume = $model_object->volumes->[$i];
        if (defined $volume->material_id) {
            my $material = $model_object->model->get_material($volume->material_id);
            my $config = $material->config;
            my $extruder_id = $i + 1;
            $config->set_ifndef('extruder', $extruder_id);
        }
    }
}

1;<|MERGE_RESOLUTION|>--- conflicted
+++ resolved
@@ -813,13 +813,9 @@
     
     my $first_object = $self->objects->[0];
     my $layer_height = $first_object->config->layer_height;
-<<<<<<< HEAD
     for my $region_id (0..$#{$self->regions}) {
         printf $fh "; external perimeters extrusion width = %.2fmm\n",
             $self->regions->[$region_id]->flow(FLOW_ROLE_EXTERNAL_PERIMETER, $layer_height, 0, 0, undef, $first_object)->width;
-=======
-    for my $region_id (0..($self->region_count - 1)) {
->>>>>>> 19d18bdd
         printf $fh "; perimeters extrusion width = %.2fmm\n",
             $self->regions->[$region_id]->flow(FLOW_ROLE_PERIMETER, $layer_height, 0, 0, undef, $first_object)->width;
         printf $fh "; infill extrusion width = %.2fmm\n",
@@ -853,11 +849,7 @@
     # set up our helper object
     my $gcodegen = Slic3r::GCode->new(
         placeholder_parser  => $self->placeholder_parser,
-<<<<<<< HEAD
         layer_count         => $layer_count,
-=======
-        layer_count         => $self->total_layer_count,
->>>>>>> 19d18bdd
     );
     $gcodegen->config->apply_print_config($self->config);
     $gcodegen->set_extruders($self->extruders, $self->config);
