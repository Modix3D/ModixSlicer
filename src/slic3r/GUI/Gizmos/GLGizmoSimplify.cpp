#include "GLGizmoSimplify.hpp"
#include "slic3r/GUI/GLCanvas3D.hpp"
#include "slic3r/GUI/GUI_App.hpp"
#include "slic3r/GUI/GUI_ObjectManipulation.hpp"
#include "slic3r/GUI/GUI_ObjectList.hpp"
#include "slic3r/GUI/MsgDialog.hpp"
#include "slic3r/GUI/NotificationManager.hpp"
#include "slic3r/GUI/Plater.hpp"
#include "slic3r/GUI/format.hpp"
#include "libslic3r/AppConfig.hpp"
#include "libslic3r/Model.hpp"
#include "libslic3r/QuadricEdgeCollapse.hpp"

#include <GL/glew.h>

#include <thread>

namespace Slic3r::GUI {

// Extend call after only when Simplify gizmo is still alive
static void call_after_if_active(std::function<void()> fn, GUI_App* app = &wxGetApp())
{
    // check application GUI
    if (app == nullptr) return;
    app->CallAfter([fn, app]() {
        // app must exist because it call this
        // if (app == nullptr) return;
        const Plater *plater = app->plater();
        if (plater == nullptr) return;
        const GLCanvas3D *canvas = plater->canvas3D();
        if (canvas == nullptr) return;
        const GLGizmosManager &mng = canvas->get_gizmos_manager();
        // check if simplify is still activ gizmo
        if (mng.get_current_type() != GLGizmosManager::Simplify) return;
        fn();
    });
}

static std::set<ObjectID> get_volume_ids(const Selection &selection)
{
    const Selection::IndicesList &volume_ids = selection.get_volume_idxs();
    const ModelObjectPtrs &model_objects     = selection.get_model()->objects;
    std::set<ObjectID> result;
    for (auto volume_id : volume_ids) {
        const GLVolume *selected_volume = selection.get_volume(volume_id);
        assert(selected_volume != nullptr);

        const GLVolume::CompositeID &cid = selected_volume->composite_id;

        assert(cid.object_id >= 0);
        assert(model_objects.size() > static_cast<size_t>(cid.object_id));

        const ModelObject *obj    = model_objects[cid.object_id];
        const ModelVolume *volume = obj->volumes[cid.volume_id];
        const ObjectID &   id     = volume->id();
        
        // prevent selection of volume without inidces
        if (volume->mesh().its.indices.empty()) continue;

        assert(result.find(id) == result.end());
        result.insert(id);
    }
    return result;
}

// return ModelVolume from selection by object id
static ModelVolume *get_volume(const ObjectID &id, const Selection &selection) {
    const Selection::IndicesList &volume_ids = selection.get_volume_idxs();
    const ModelObjectPtrs &model_objects     = selection.get_model()->objects;
    for (auto volume_id : volume_ids) {
        const GLVolume *selected_volume = selection.get_volume(volume_id);
        const GLVolume::CompositeID &cid = selected_volume->composite_id;
        ModelObject *obj    = model_objects[cid.object_id];
        ModelVolume *volume = obj->volumes[cid.volume_id];
        if (id == volume->id()) return volume;
    }
    return nullptr;
}

static std::string create_volumes_name(const std::set<ObjectID>& ids, const Selection &selection){
    assert(!ids.empty());
    std::string name;
    bool        is_first = true;
    for (const ObjectID &id : ids) {
        if (is_first)
            is_first = false;
        else
            name += " + ";

        const ModelVolume *volume = get_volume(id, selection);
        assert(volume != nullptr);
        name += volume->name;
    }
    return name;
}

<<<<<<< HEAD
GLGizmoSimplify::GLGizmoSimplify(GLCanvas3D &parent)
    : GLGizmoBase(parent, M_ICON_FILENAME, -1)
    , m_volume(nullptr)
=======
GLGizmoSimplify::GLGizmoSimplify(GLCanvas3D &       parent,
                                 const std::string &icon_filename,
                                 unsigned int       sprite_id)
    : GLGizmoBase(parent, icon_filename, -1)
>>>>>>> e7098409
    , m_show_wireframe(false)
    , m_move_to_center(false)
    , m_original_triangle_count(0)
    , m_triangle_count(0)
    // translation for GUI size
    , tr_mesh_name(_u8L("Mesh name"))
    , tr_triangles(_u8L("Triangles"))
    , tr_detail_level(_u8L("Detail level"))
    , tr_decimate_ratio(_u8L("Decimate ratio"))
{}

GLGizmoSimplify::~GLGizmoSimplify()
{ 
    stop_worker_thread_request();
    if (m_worker.joinable())
        m_worker.join();
}

bool GLGizmoSimplify::on_esc_key_down() {
    //close();
    return stop_worker_thread_request();
}

// while opening needs GLGizmoSimplify to set window position
void GLGizmoSimplify::add_simplify_suggestion_notification(
    const std::vector<size_t> &object_ids,
    const std::vector<ModelObject*>&    objects,
    NotificationManager &      manager)
{
    std::vector<size_t> big_ids;
    big_ids.reserve(object_ids.size());
    auto is_big_object = [&objects](size_t object_id) {
        const uint32_t triangles_to_suggest_simplify = 1000000;
        if (object_id >= objects.size()) return false; // out of object index
        ModelVolumePtrs &volumes = objects[object_id]->volumes;
        if (volumes.size() != 1) return false; // not only one volume
        size_t triangle_count = volumes.front()->mesh().its.indices.size();
        if (triangle_count < triangles_to_suggest_simplify)
            return false; // small volume
        return true;
    };
    std::copy_if(object_ids.begin(), object_ids.end(),
                 std::back_inserter(big_ids), is_big_object);
    if (big_ids.empty()) return;

    for (size_t object_id : big_ids) {
        std::string t = GUI::format(_L(
            "Processing model '%1%' with more than 1M triangles "
            "could be slow. It is highly recommend to reduce "
            "amount of triangles."), objects[object_id]->name);
        std::string hypertext = _u8L("Simplify model");

        std::function<bool(wxEvtHandler *)> open_simplify =
            [object_id](wxEvtHandler *) {
                auto plater = wxGetApp().plater();
                if (object_id >= plater->model().objects.size()) return true;

                Selection &selection = plater->canvas3D()->get_selection();
                selection.clear();
                selection.add_object((unsigned int) object_id);

                auto &manager = plater->canvas3D()->get_gizmos_manager();
                bool  close_notification = true;
                if(!manager.open_gizmo(GLGizmosManager::Simplify))
                    return close_notification;
                GLGizmoSimplify* simplify = dynamic_cast<GLGizmoSimplify*>(manager.get_current());
                if (simplify == nullptr) return close_notification;
                simplify->set_center_position();
                return close_notification;
            };
        manager.push_simplify_suggestion_notification(
            t, objects[object_id]->id(), hypertext, open_simplify);
    }
}

std::string GLGizmoSimplify::on_get_name() const
{
    return _u8L("Simplify");
}

void GLGizmoSimplify::on_render_input_window(float x, float y, float bottom_limit)
{
    create_gui_cfg();
    const Selection &selection = m_parent.get_selection();
    auto act_volume_ids = get_volume_ids(selection);
    if (act_volume_ids.empty()) {
        stop_worker_thread_request();
        close();
        if (! m_parent.get_selection().is_single_volume()) {
            MessageDialog msg((wxWindow*)wxGetApp().mainframe,
                _L("Simplification is currently only allowed when a single part is selected"),
                _L("Error"));
            msg.ShowModal();
        }
        return;
    }

    bool is_cancelling = false;
    bool is_worker_running = false;
    bool is_result_ready = false;
    int progress = 0; 
    {
        std::lock_guard lk(m_state_mutex);
        is_cancelling = m_state.status == State::cancelling;
        is_worker_running = m_state.status == State::running;
        is_result_ready = !m_state.result.empty();
        progress = m_state.progress;
    }

    // Whether to trigger calculation after rendering is done.
    bool start_process = false;
    
    // Check selection of new volume (or change)
    // Do not reselect object when processing 
    if (m_volume_ids != act_volume_ids) {
        bool change_window_position = m_volume_ids.empty();
        // select different model

        // close suggestion notification
        auto notification_manager = wxGetApp().plater()->get_notification_manager();
        for (const auto &id : act_volume_ids) 
            notification_manager->remove_simplify_suggestion_with_id(id);

        m_volume_ids = std::move(act_volume_ids);        
        init_model();

        // triangle count is calculated in init model
        m_original_triangle_count = m_triangle_count;

        // Default value of configuration
        m_configuration.decimate_ratio = 50.; // default value
        m_configuration.fix_count_by_ratio(m_original_triangle_count);
        m_configuration.use_count = false;

        // Create volumes name to describe what will be simplified
        std::string name = create_volumes_name(m_volume_ids, selection);
        if (name.length() > m_gui_cfg->max_char_in_name)
            name = name.substr(0, m_gui_cfg->max_char_in_name - 3) + "...";
        m_volumes_name = name;

        // Start processing. If we switched from another object, process will
        // stop the background thread and it will restart itself later.
        start_process = true;
        
        // set window position
        if (change_window_position) {
            ImVec2 pos;
            Size parent_size = m_parent.get_canvas_size();
            if (m_move_to_center) {
                m_move_to_center   = false;
                pos = ImVec2(parent_size.get_width() / 2 - m_gui_cfg->window_offset_x,
                             parent_size.get_height() / 2 - m_gui_cfg->window_offset_y);                
            } else {
                // keep window wisible on canvas and close to mouse click
                pos = ImGui::GetMousePos();
                pos.x -= m_gui_cfg->window_offset_x;
                pos.y -= m_gui_cfg->window_offset_y;
                // minimal top left value
                ImVec2 tl(m_gui_cfg->window_padding,
                          m_gui_cfg->window_padding + m_parent.get_main_toolbar_height());
                if (pos.x < tl.x) pos.x = tl.x;
                if (pos.y < tl.y) pos.y = tl.y;
                // maximal bottom right value
                ImVec2 br(parent_size.get_width() - (2 * m_gui_cfg->window_offset_x + m_gui_cfg->window_padding),
                          parent_size.get_height() -(2 * m_gui_cfg->window_offset_y + m_gui_cfg->window_padding));
                if (pos.x > br.x) pos.x = br.x;
                if (pos.y > br.y) pos.y = br.y;
            }
            ImGui::SetNextWindowPos(pos, ImGuiCond_Always);
        }
    }

    bool is_multipart = (m_volume_ids.size() > 1);
    int flag = ImGuiWindowFlags_AlwaysAutoResize | ImGuiWindowFlags_NoResize |
               ImGuiWindowFlags_NoCollapse;
    m_imgui->begin(on_get_name(), flag);
    m_imgui->text_colored(ImGuiWrapper::COL_ORANGE_LIGHT, tr_mesh_name + ":");
    ImGui::SameLine(m_gui_cfg->top_left_width);
    m_imgui->text(m_volumes_name);
    m_imgui->text_colored(ImGuiWrapper::COL_ORANGE_LIGHT, tr_triangles + ":");
    ImGui::SameLine(m_gui_cfg->top_left_width);

    m_imgui->text(std::to_string(m_original_triangle_count));

    ImGui::Separator();

    if(ImGui::RadioButton("##use_error", !m_configuration.use_count) && !is_multipart) {
        m_configuration.use_count = !m_configuration.use_count;
        start_process = true;
    }
    ImGui::SameLine();
    m_imgui->disabled_begin(m_configuration.use_count);
    ImGui::Text("%s", tr_detail_level.c_str());
    std::vector<std::string> reduce_captions = {
        static_cast<std::string>(_u8L("Extra high")),
        static_cast<std::string>(_u8L("High")),
        static_cast<std::string>(_u8L("Medium")),
        static_cast<std::string>(_u8L("Low")),
        static_cast<std::string>(_u8L("Extra low"))
    };
    ImGui::SameLine(m_gui_cfg->bottom_left_width);
    ImGui::SetNextItemWidth(m_gui_cfg->input_width);
    static int reduction = 2;
    if(ImGui::SliderInt("##ReductionLevel", &reduction, 0, 4, reduce_captions[reduction].c_str())) {
        if (reduction < 0) reduction = 0;
        if (reduction > 4) reduction = 4;
        switch (reduction) {
        case 0: m_configuration.max_error = 1e-3f; break;
        case 1: m_configuration.max_error = 1e-2f; break;
        case 2: m_configuration.max_error = 0.1f; break;
        case 3: m_configuration.max_error = 0.5f; break;
        case 4: m_configuration.max_error = 1.f; break;
        }
        start_process = true;
    }
    m_imgui->disabled_end(); // !use_count

    if (ImGui::RadioButton("##use_count", m_configuration.use_count) && !is_multipart) {
        m_configuration.use_count = !m_configuration.use_count;
        start_process = true;
    } else if (ImGui::IsItemHovered(ImGuiHoveredFlags_AllowWhenDisabled) && is_multipart)
        ImGui::SetTooltip("%s", GUI::format(_L(
             "Multipart object can be simplified only by %1%. "
             "If you want specify %2% process it separately."),
            tr_detail_level, tr_decimate_ratio).c_str());
    ImGui::SameLine();

    // show preview result triangle count (percent)
    if (!m_configuration.use_count) {
        m_configuration.wanted_count = static_cast<uint32_t>(m_triangle_count);
        m_configuration.decimate_ratio = 
            (1.0f - (m_configuration.wanted_count / (float) m_original_triangle_count)) * 100.f;
    }

    m_imgui->disabled_begin(!m_configuration.use_count);
    ImGui::Text("%s", tr_decimate_ratio.c_str());
    ImGui::SameLine(m_gui_cfg->bottom_left_width);
    ImGui::SetNextItemWidth(m_gui_cfg->input_width);
    const char * format = (m_configuration.decimate_ratio > 10)? "%.0f %%": 
        ((m_configuration.decimate_ratio > 1)? "%.1f %%":"%.2f %%");

    if(m_imgui->slider_float("##decimate_ratio",  &m_configuration.decimate_ratio, 0.f, 100.f, format)){
        if (m_configuration.decimate_ratio < 0.f)
            m_configuration.decimate_ratio = 0.01f;
        if (m_configuration.decimate_ratio > 100.f)
            m_configuration.decimate_ratio = 100.f;
        m_configuration.fix_count_by_ratio(m_original_triangle_count);
        start_process = true;
    }

    ImGui::NewLine();
    ImGui::SameLine(m_gui_cfg->bottom_left_width);
    ImGui::Text(_u8L("%d triangles").c_str(), m_configuration.wanted_count);
    m_imgui->disabled_end(); // use_count

    ImGui::Checkbox(_u8L("Show wireframe").c_str(), &m_show_wireframe);

    m_imgui->disabled_begin(is_cancelling);
    if (m_imgui->button(_L("Close"))) {
        close();
    } else if (ImGui::IsItemHovered(ImGuiHoveredFlags_AllowWhenDisabled) && is_cancelling)
        ImGui::SetTooltip("%s", _u8L("Operation already cancelling. Please wait few seconds.").c_str());
    m_imgui->disabled_end(); // state cancelling

    ImGui::SameLine();

    m_imgui->disabled_begin(is_worker_running || ! is_result_ready);
    if (m_imgui->button(_L("Apply"))) {
        apply_simplify();
    } else if (ImGui::IsItemHovered(ImGuiHoveredFlags_AllowWhenDisabled) && is_worker_running)
        ImGui::SetTooltip("%s", _u8L("Can't apply when proccess preview.").c_str());
    m_imgui->disabled_end(); // state !settings

    // draw progress bar
    if (is_worker_running) { // apply or preview
        ImGui::SameLine(m_gui_cfg->bottom_left_width);
        // draw progress bar
        std::string progress_text = GUI::format(_L("Process %1% / 100"), std::to_string(progress));
        ImVec2 progress_size(m_gui_cfg->input_width, 0.f);
        ImGui::ProgressBar(progress / 100., progress_size, progress_text.c_str());
    }
    m_imgui->end();
    if (start_process)
        process();
}


void GLGizmoSimplify::close() {
    // close gizmo == open it again
    GLGizmosManager &gizmos_mgr = m_parent.get_gizmos_manager();
    gizmos_mgr.open_gizmo(GLGizmosManager::EType::Simplify);
}

bool GLGizmoSimplify::stop_worker_thread_request()
{
    std::lock_guard lk(m_state_mutex);
    if (m_state.status != State::running) return false;
    
    m_state.status = State::Status::cancelling;
    return true;    
}


// Following is called from a UI thread when the worker terminates
// worker calls it through a CallAfter.
void GLGizmoSimplify::worker_finished()
{
    {
        std::lock_guard lk(m_state_mutex);
        if (m_state.status == State::running) {
            // Someone started the worker again, before this callback
            // was called. Do nothing.
            return;
        }
    }
    if (m_worker.joinable())
        m_worker.join();
    if (GLGizmoBase::m_state == Off)
        return;
    const auto &result = m_state.result;
    if (!result.empty())
        update_model(result);

    if (m_state.config != m_configuration || m_state.volume_ids != m_volume_ids) {
        // Settings were changed, restart the worker immediately.
        process();
    }
    request_rerender(true);
}

void GLGizmoSimplify::process()
{
    if (m_volume_ids.empty()) return;

    // m_volume->mesh().its.indices.empty()
    bool configs_match = false;
    bool result_valid  = false;
    bool is_worker_running = false;
    {
        std::lock_guard lk(m_state_mutex);
        configs_match = (m_volume_ids == m_state.volume_ids && m_state.config == m_configuration);
        result_valid = !m_state.result.empty();
        is_worker_running = m_state.status == State::running;
    }

    if ((result_valid || is_worker_running) && configs_match) {
        // Either finished or waiting for result already. Nothing to do.
        return;
    }

    if (is_worker_running && ! configs_match) {
        // Worker is running with outdated config. Stop it. It will
        // restart itself when cancellation is done.
        stop_worker_thread_request();
        return;
    }

    if (m_worker.joinable()) {
        // This can happen when process() is called after previous worker terminated,
        // but before the worker_finished callback was called. In this case, just join the thread,
        // the callback will check this and do nothing.
        m_worker.join();
    }

    // Copy configuration that will be used.    
    m_state.config = m_configuration;
    m_state.volume_ids = m_volume_ids;
    m_state.status = State::running;

    // Create a copy of current meshes to pass to the worker thread.
    // Using unique_ptr instead of pass-by-value to avoid an extra
    // copy (which would happen when passing to std::thread).
    const Selection& selection = m_parent.get_selection();
    State::Data its;
    for (const auto &id : m_volume_ids) {
        const ModelVolume *volume = get_volume(id, selection);
        its[id] = std::make_unique<indexed_triangle_set>(volume->mesh().its); // copy
    }
    
    m_worker = std::thread([this](State::Data its) {

        // Checks that the UI thread did not request cancellation, throws if so.
        std::function<void(void)> throw_on_cancel = [this]() {
            std::lock_guard lk(m_state_mutex);
            if (m_state.status == State::cancelling)
                throw SimplifyCanceledException();
        };

        // Called by worker thread, updates progress bar.
        // Using CallAfter so the rerequest function is run in UI thread.
        std::function<void(int)> statusfn = [this](int percent) {
            std::lock_guard lk(m_state_mutex);
            m_state.progress = percent;
            call_after_if_active([this]() { request_rerender(); });
        };

        // Initialize.
        uint32_t triangle_count = 0;
        float    max_error = std::numeric_limits<float>::max();
        {
            std::lock_guard lk(m_state_mutex);
            if (m_state.config.use_count)
                triangle_count = m_state.config.wanted_count;
            if (! m_state.config.use_count)
                max_error = m_state.config.max_error;
            m_state.progress = 0;
            m_state.result.clear();
            m_state.status = State::Status::running;
        }

        // Start the actual calculation.
        try {
            for (const auto& it : its) {
                float me = max_error;
                its_quadric_edge_collapse(*it.second, triangle_count, &me, throw_on_cancel, statusfn);
            }
        } catch (SimplifyCanceledException &) {
            std::lock_guard lk(m_state_mutex);
            m_state.status = State::idle;
        }

        std::lock_guard lk(m_state_mutex);
        if (m_state.status == State::Status::running) {
            // We were not cancelled, the result is valid.
            m_state.status = State::Status::idle;
            m_state.result = std::move(its);
        }

        // Update UI. Use CallAfter so the function is run on UI thread.
        call_after_if_active([this]() { worker_finished(); });
    }, std::move(its));
}

void GLGizmoSimplify::apply_simplify() {
    // worker must be stopped
    assert(m_state.status == State::Status::idle);

    // check that there is NO change of volume
    assert(m_state.volume_ids == m_volume_ids);

    const Selection& selection = m_parent.get_selection();
    auto plater = wxGetApp().plater();
    plater->take_snapshot(_u8L("Simplify ") + create_volumes_name(m_volume_ids, selection));
    plater->clear_before_change_mesh(selection.get_object_idx());

    for (const auto &item: m_state.result) {
        const ObjectID &id = item.first;
        const indexed_triangle_set &its = *item.second;
        ModelVolume *volume = get_volume(id, selection);
        assert(volume != nullptr);
        ModelObject *obj = volume->get_object();

        volume->set_mesh(std::move(its));
        volume->calculate_convex_hull();
        volume->set_new_unique_id();
        obj->invalidate_bounding_box();
        obj->ensure_on_bed(true); // allow negative z
    }
    m_state.result.clear();
    // fix hollowing, sla support points, modifiers, ...  
    int object_idx = selection.get_object_idx();
    plater->changed_mesh(object_idx);
    // Fix warning icon in object list
    wxGetApp().obj_list()->update_item_error_icon(object_idx, -1);
    close();
}

bool GLGizmoSimplify::on_is_activable() const
{
    return !m_parent.get_selection().is_empty();
}

void GLGizmoSimplify::on_set_state() 
{
    // Closing gizmo. e.g. selecting another one
    if (GLGizmoBase::m_state == GLGizmoBase::Off) {
        m_parent.toggle_model_objects_visibility(true);

        stop_worker_thread_request();
        m_volume_ids.clear(); // invalidate selected model
        m_glmodels.clear(); // free gpu memory
    } else if (GLGizmoBase::m_state == GLGizmoBase::On) {
        // when open by hyperlink it needs to show up
        request_rerender();
    }
}

void GLGizmoSimplify::create_gui_cfg() { 
    if (m_gui_cfg.has_value()) return;
    int space_size = m_imgui->calc_text_size(":MM").x;
    GuiCfg cfg;
    cfg.top_left_width = std::max(m_imgui->calc_text_size(tr_mesh_name).x,
                                  m_imgui->calc_text_size(tr_triangles).x) 
        + space_size;

    const float radio_size = ImGui::GetFrameHeight();
    cfg.bottom_left_width =
        std::max(m_imgui->calc_text_size(tr_detail_level).x,
                 m_imgui->calc_text_size(tr_decimate_ratio).x) +
        space_size + radio_size;

    cfg.input_width   = cfg.bottom_left_width * 1.5;
    cfg.window_offset_x = (cfg.bottom_left_width + cfg.input_width)/2;
    cfg.window_offset_y = ImGui::GetTextLineHeightWithSpacing() * 5;
    
    m_gui_cfg = cfg;
}

void GLGizmoSimplify::request_rerender(bool force) {
    int64_t now = m_parent.timestamp_now();
    if (force || now > m_last_rerender_timestamp + 250) { // 250 ms
        set_dirty();
        m_parent.schedule_extra_frame(0);
        m_last_rerender_timestamp = now;
    }
}

void GLGizmoSimplify::set_center_position() {
    m_move_to_center = true; 
}

void GLGizmoSimplify::init_model()
{
    // volume ids must be set before init model
    assert(!m_volume_ids.empty());

    m_parent.toggle_model_objects_visibility(true); // selected volume may have changed
    const auto info = m_c->selection_info();

    const Selection &selection = m_parent.get_selection();
    Model &          model     = *selection.get_model();
    const Selection::IndicesList &volume_ids = selection.get_volume_idxs();
    const ModelObjectPtrs &model_objects = model.objects;

    m_glmodels.clear();
    //m_glmodels.reserve(volume_ids.size());
    m_triangle_count = 0;
    for (const ObjectID& id: m_volume_ids) {

        const GLVolume *selected_volume;
        const ModelVolume *volume = nullptr;
        for (auto volume_id : volume_ids) {
            selected_volume = selection.get_volume(volume_id);
            const GLVolume::CompositeID &cid = selected_volume->composite_id;
            ModelObject *                obj = model_objects[cid.object_id];
            ModelVolume *                act_volume = obj->volumes[cid.volume_id];
            if (id == act_volume->id()) {
                volume = act_volume;
                break;
            }
        }
        assert(volume != nullptr);

#if ENABLE_GLBEGIN_GLEND_REMOVAL
        // set actual triangle count
        m_triangle_count += volume->mesh().its.indices.size();
#else
        const indexed_triangle_set &its = volume->mesh().its;

        // set actual triangle count
        m_triangle_count += its.indices.size();
#endif // ENABLE_GLBEGIN_GLEND_REMOVAL

        assert(m_glmodels.find(id) == m_glmodels.end());
        GLModel &glmodel = m_glmodels[id]; // create new glmodel
#if ENABLE_GLBEGIN_GLEND_REMOVAL
        glmodel.init_from(volume->mesh());
        glmodel.set_color(selected_volume->color);
#else
        glmodel.init_from(its);
        glmodel.set_color(-1,selected_volume->color);
#endif // ENABLE_GLBEGIN_GLEND_REMOVAL

        m_parent.toggle_model_objects_visibility(false, info->model_object(),
                                                 info->get_active_instance(),
                                                 volume);
    }
}

void GLGizmoSimplify::update_model(const State::Data &data)
{
    // check that model exist
    if (m_glmodels.empty()) return;

    // check that result is for actual gl models
    size_t model_count = m_glmodels.size();
    if (data.size() != model_count) return;  
        
    m_triangle_count = 0;
    for (const auto &item : data) {
        const indexed_triangle_set &its = *item.second;

        auto it = m_glmodels.find(item.first);
        assert(it != m_glmodels.end());

        GLModel &glmodel = it->second;
        auto color = glmodel.get_color();
        // when not reset it keeps old shape
        glmodel.reset();
        glmodel.init_from(its);
#if ENABLE_GLBEGIN_GLEND_REMOVAL
        glmodel.set_color(color);
#else
        glmodel.set_color(-1, color);
#endif // ENABLE_GLBEGIN_GLEND_REMOVAL

        m_triangle_count += its.indices.size();
    }
}

void GLGizmoSimplify::on_render()
{
    if (m_glmodels.empty()) return;
    
    const Selection &             selection  = m_parent.get_selection();
    
    // Check that the GLVolume still belongs to the ModelObject we work on.
    if (m_volume_ids != get_volume_ids(selection)) return;

    const ModelObjectPtrs &model_objects = selection.get_model()->objects;
    const Selection::IndicesList &volume_idxs = selection.get_volume_idxs();

    // no need to render nothing
    if (volume_idxs.empty()) return;

    // Iteration over selection because of world transformation matrix of object
    for (auto volume_id : volume_idxs) {
        const GLVolume *selected_volume = selection.get_volume(volume_id);
        const GLVolume::CompositeID &cid = selected_volume->composite_id;

        ModelObject *obj    = model_objects[cid.object_id];
        ModelVolume *volume = obj->volumes[cid.volume_id];

        auto it = m_glmodels.find(volume->id());
        assert(it != m_glmodels.end());

        GLModel &glmodel = it->second;

        const Transform3d trafo_matrix = selected_volume->world_matrix();
        glsafe(::glPushMatrix());
        glsafe(::glMultMatrixd(trafo_matrix.data()));

        auto *gouraud_shader = wxGetApp().get_shader("gouraud_light");
        glsafe(::glPushAttrib(GL_DEPTH_TEST));
        glsafe(::glEnable(GL_DEPTH_TEST));
        gouraud_shader->start_using();
        glmodel.render();
        gouraud_shader->stop_using();

        if (m_show_wireframe) {
            auto *contour_shader = wxGetApp().get_shader("mm_contour");
            contour_shader->start_using();
            glsafe(::glLineWidth(1.0f));
            glsafe(::glPolygonMode(GL_FRONT_AND_BACK, GL_LINE));
            glmodel.render();
            glsafe(::glPolygonMode(GL_FRONT_AND_BACK, GL_FILL));
            contour_shader->stop_using();
        }
        glsafe(::glPopAttrib());
        glsafe(::glPopMatrix());
    }
}

CommonGizmosDataID GLGizmoSimplify::on_get_requirements() const
{
    return CommonGizmosDataID(
        int(CommonGizmosDataID::SelectionInfo));
}

void GLGizmoSimplify::Configuration::fix_count_by_ratio(size_t triangle_count)
{
    if (decimate_ratio <= 0.f)
        wanted_count = static_cast<uint32_t>(triangle_count);
    else if (decimate_ratio >= 100.f)
        wanted_count = 0;
    else
        wanted_count = static_cast<uint32_t>(std::round(
            triangle_count * (100.f - decimate_ratio) / 100.f));
}

// any existing icon filename to not influence GUI
const std::string GLGizmoSimplify::M_ICON_FILENAME = "cut.svg";

} // namespace Slic3r::GUI<|MERGE_RESOLUTION|>--- conflicted
+++ resolved
@@ -94,16 +94,8 @@
     return name;
 }
 
-<<<<<<< HEAD
 GLGizmoSimplify::GLGizmoSimplify(GLCanvas3D &parent)
     : GLGizmoBase(parent, M_ICON_FILENAME, -1)
-    , m_volume(nullptr)
-=======
-GLGizmoSimplify::GLGizmoSimplify(GLCanvas3D &       parent,
-                                 const std::string &icon_filename,
-                                 unsigned int       sprite_id)
-    : GLGizmoBase(parent, icon_filename, -1)
->>>>>>> e7098409
     , m_show_wireframe(false)
     , m_move_to_center(false)
     , m_original_triangle_count(0)
