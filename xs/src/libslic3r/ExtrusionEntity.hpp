--- conflicted
+++ resolved
@@ -202,12 +202,8 @@
     // Minimum volumetric velocity of this extrusion entity. Used by the constant nozzle pressure algorithm.
     double min_mm3_per_mm() const;
     Polyline as_polyline() const;
-<<<<<<< HEAD
-    virtual double total_volume() const { double volume = 0.; for (const auto& path : paths) volume += path.total_volume(); return volume; }
-=======
     void   collect_polylines(Polylines &dst) const override { Polyline pl = this->as_polyline(); if (! pl.empty()) dst.emplace_back(std::move(pl)); }
     double total_volume() const override { double volume =0.; for (const auto& path : paths) volume += path.total_volume(); return volume; }
->>>>>>> 720fb297
 };
 
 
@@ -256,12 +252,8 @@
     // Minimum volumetric velocity of this extrusion entity. Used by the constant nozzle pressure algorithm.
     double min_mm3_per_mm() const;
     Polyline as_polyline() const { return this->polygon().split_at_first_point(); }
-<<<<<<< HEAD
-    virtual double total_volume() const { double volume = 0.; for (const auto& path : paths) volume += path.total_volume(); return volume; }
-=======
     void   collect_polylines(Polylines &dst) const override { Polyline pl = this->as_polyline(); if (! pl.empty()) dst.emplace_back(std::move(pl)); }
     double total_volume() const override { double volume =0.; for (const auto& path : paths) volume += path.total_volume(); return volume; }
->>>>>>> 720fb297
 
 private:
     ExtrusionLoopRole m_loop_role;
