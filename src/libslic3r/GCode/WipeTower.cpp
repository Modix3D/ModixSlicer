--- conflicted
+++ resolved
@@ -613,10 +613,9 @@
         }
     }
 
-    for (auto& used : m_used_filament_length) {
-        // reset used filament stats
-        used = 0.f;
-    }
+    m_used_filament_length.assign(m_used_filament_length.size(), 0.f); // reset used filament stats
+    assert(m_used_filament_length_until_layer.empty());
+    m_used_filament_length_until_layer.emplace_back(0.f, m_used_filament_length);
 
     for (const WipeTower::WipeTowerInfo& layer : m_plan)
     {
@@ -686,6 +685,9 @@
         layer_result.emplace_back(std::move(layer_tcr));
 		result.emplace_back(std::move(layer_result));
 
+        if (m_used_filament_length_until_layer.empty() || m_used_filament_length_until_layer.back().first != layer.z)
+            m_used_filament_length_until_layer.emplace_back();
+        m_used_filament_length_until_layer.back() = std::make_pair(layer.z, m_used_filament_length);
 	}//layer
 }
 
@@ -908,80 +910,7 @@
 
 float WipeTower::width()
 {
-<<<<<<< HEAD
     return m_wipe_tower_width;
-=======
-	if (m_plan.empty())
-        return;
-
-	plan_tower();
-    for (int i=0;i<5;++i) {
-        save_on_last_wipe();
-        plan_tower();
-    }
-
-    m_layer_info = m_plan.begin();
-    m_current_height = 0.f;
-
-    // we don't know which extruder to start with - we'll set it according to the first toolchange
-    for (const auto& layer : m_plan) {
-        if (!layer.tool_changes.empty()) {
-            m_current_tool = layer.tool_changes.front().old_tool;
-            break;
-        }
-    }
-
-    m_used_filament_length.assign(m_used_filament_length.size(), 0.f); // reset used filament stats
-    assert(m_used_filament_length_until_layer.empty());
-    m_used_filament_length_until_layer.emplace_back(0.f, m_used_filament_length);
-
-    m_old_temperature = -1; // reset last temperature written in the gcode
-
-	for (const WipeTower::WipeTowerInfo& layer : m_plan)
-	{
-        std::vector<WipeTower::ToolChangeResult> layer_result;
-        set_layer(layer.z, layer.height, 0, false/*layer.z == m_plan.front().z*/, layer.z == m_plan.back().z);
-        m_internal_rotation += 180.f;
-
-        if (m_layer_info->depth < m_wipe_tower_depth - m_perimeter_width)
-			m_y_shift = (m_wipe_tower_depth-m_layer_info->depth-m_perimeter_width)/2.f;
-
-        int idx = first_toolchange_to_nonsoluble(layer.tool_changes);
-        ToolChangeResult finish_layer_tcr;
-
-        if (idx == -1) {
-            // if there is no toolchange switching to non-soluble, finish layer
-            // will be called at the very beginning. That's the last possibility
-            // where a nonsoluble tool can be.
-            finish_layer_tcr = finish_layer();
-        }
-
-        for (int i=0; i<int(layer.tool_changes.size()); ++i) {
-            layer_result.emplace_back(tool_change(layer.tool_changes[i].new_tool));
-            if (i == idx) // finish_layer will be called after this toolchange
-                finish_layer_tcr = finish_layer();
-        }
-
-        if (layer_result.empty()) {
-            // there is nothing to merge finish_layer with
-            layer_result.emplace_back(std::move(finish_layer_tcr));
-        }
-        else {
-            if (idx == -1) {
-                layer_result[0] = merge_tcr(finish_layer_tcr, layer_result[0]);
-                layer_result[0].force_travel = true;
-            }
-            else
-                layer_result[idx] = merge_tcr(layer_result[idx], finish_layer_tcr);
-        }
-
-		result.emplace_back(std::move(layer_result));
-
-        if (m_used_filament_length_until_layer.empty() || m_used_filament_length_until_layer.back().first != layer.z)
-            m_used_filament_length_until_layer.emplace_back();
-        m_used_filament_length_until_layer.back() = std::make_pair(layer.z, m_used_filament_length);
-	}
->>>>>>> e09f6e52
 }
 
 float WipeTower::get_effective_brim_width()
