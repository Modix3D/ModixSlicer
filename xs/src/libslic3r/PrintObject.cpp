#include "Print.hpp"
#include "BoundingBox.hpp"
#include "ClipperUtils.hpp"
#include "Geometry.hpp"
#include <algorithm>
#include <vector>

namespace Slic3r {

PrintObject::PrintObject(Print* print, ModelObject* model_object, const BoundingBoxf3 &modobj_bbox)
:   typed_slices(false),
    _print(print),
    _model_object(model_object),
    layer_height_spline(model_object->layer_height_spline)
{
    // Compute the translation to be applied to our meshes so that we work with smaller coordinates
    {
        // Translate meshes so that our toolpath generation algorithms work with smaller
        // XY coordinates; this translation is an optimization and not strictly required.
        // A cloned mesh will be aligned to 0 before slicing in _slice_region() since we
        // don't assume it's already aligned and we don't alter the original position in model.
        // We store the XY translation so that we can place copies correctly in the output G-code
        // (copies are expressed in G-code coordinates and this translation is not publicly exposed).
        this->_copies_shift = Point(
            scale_(modobj_bbox.min.x), scale_(modobj_bbox.min.y));

        // Scale the object size and store it
        Pointf3 size = modobj_bbox.size();
        this->size = Point3(scale_(size.x), scale_(size.y), scale_(size.z));
    }
    
    this->reload_model_instances();
    this->layer_height_ranges = model_object->layer_height_ranges;
}

PrintObject::~PrintObject()
{
}

Print*
PrintObject::print()
{
    return this->_print;
}

Points
PrintObject::copies() const
{
    return this->_copies;
}

bool
PrintObject::add_copy(const Pointf &point)
{
    Points points = this->_copies;
    points.push_back(Point::new_scale(point.x, point.y));
    return this->set_copies(points);
}

bool
PrintObject::delete_last_copy()
{
    Points points = this->_copies;
    points.pop_back();
    return this->set_copies(points);
}

bool
PrintObject::delete_all_copies()
{
    Points points;
    return this->set_copies(points);
}

bool
PrintObject::set_copies(const Points &points)
{
    this->_copies = points;
    
    // order copies with a nearest neighbor search and translate them by _copies_shift
    this->_shifted_copies.clear();
    this->_shifted_copies.reserve(points.size());
    
    // order copies with a nearest-neighbor search
    std::vector<Points::size_type> ordered_copies;
    Slic3r::Geometry::chained_path(points, ordered_copies);
    
    for (std::vector<Points::size_type>::const_iterator it = ordered_copies.begin(); it != ordered_copies.end(); ++it) {
        Point copy = points[*it];
        copy.translate(this->_copies_shift);
        this->_shifted_copies.push_back(copy);
    }
    
    bool invalidated = false;
    if (this->_print->invalidate_step(psSkirt)) invalidated = true;
    if (this->_print->invalidate_step(psBrim)) invalidated = true;
    return invalidated;
}

bool
PrintObject::reload_model_instances()
{
    Points copies;
    for (ModelInstancePtrs::const_iterator i = this->_model_object->instances.begin(); i != this->_model_object->instances.end(); ++i) {
        copies.push_back(Point::new_scale((*i)->offset.x, (*i)->offset.y));
    }
    return this->set_copies(copies);
}

BoundingBox
PrintObject::bounding_box() const
{
    // since the object is aligned to origin, bounding box coincides with size
    Points pp;
    pp.push_back(Point(0,0));
    pp.push_back(this->size);
    return BoundingBox(pp);
}

// returns 0-based indices of used extruders
std::set<size_t>
PrintObject::extruders() const
{
    std::set<size_t> extruders = this->_print->extruders();
    std::set<size_t> sm_extruders = this->support_material_extruders();
    extruders.insert(sm_extruders.begin(), sm_extruders.end());
    return extruders;
}

// returns 0-based indices of used extruders
std::set<size_t>
PrintObject::support_material_extruders() const
{
    std::set<size_t> extruders;
    if (this->has_support_material()) {
        extruders.insert(this->config.support_material_extruder - 1);
        extruders.insert(this->config.support_material_interface_extruder - 1);
    }
    return extruders;
}

void
PrintObject::add_region_volume(int region_id, int volume_id)
{
    region_volumes[region_id].push_back(volume_id);
}

/*  This is the *total* layer count (including support layers)
    this value is not supposed to be compared with Layer::id
    since they have different semantics */
size_t
PrintObject::total_layer_count() const
{
    return this->layer_count() + this->support_layer_count();
}

size_t
PrintObject::layer_count() const
{
    return this->layers.size();
}

void
PrintObject::clear_layers()
{
    for (int i = this->layers.size()-1; i >= 0; --i)
        this->delete_layer(i);
}

Layer*
PrintObject::add_layer(int id, coordf_t height, coordf_t print_z, coordf_t slice_z)
{
    Layer* layer = new Layer(id, this, height, print_z, slice_z);
    layers.push_back(layer);
    return layer;
}

void
PrintObject::delete_layer(int idx)
{
    LayerPtrs::iterator i = this->layers.begin() + idx;
    delete *i;
    this->layers.erase(i);
}

size_t
PrintObject::support_layer_count() const
{
    return this->support_layers.size();
}

void
PrintObject::clear_support_layers()
{
    for (int i = this->support_layers.size()-1; i >= 0; --i)
        this->delete_support_layer(i);
}

SupportLayer*
PrintObject::add_support_layer(int id, coordf_t height, coordf_t print_z)
{
    SupportLayer* layer = new SupportLayer(id, this, height, print_z, -1);
    support_layers.push_back(layer);
    return layer;
}

void
PrintObject::delete_support_layer(int idx)
{
    SupportLayerPtrs::iterator i = this->support_layers.begin() + idx;
    delete *i;
    this->support_layers.erase(i);
}

bool
PrintObject::invalidate_state_by_config(const PrintConfigBase &config)
{
    const t_config_option_keys diff = this->config.diff(config);
    
    std::set<PrintObjectStep> steps;
    bool all = false;
    
    // this method only accepts PrintObjectConfig and PrintRegionConfig option keys
    for (const t_config_option_key &opt_key : diff) {
        if (opt_key == "layer_height"
            || opt_key == "first_layer_height"
<<<<<<< HEAD
            || opt_key == "adaptive_slicing"
            || opt_key == "adaptive_slicing_quality"
            || opt_key == "match_horizontal_surfaces") {
            steps.insert(posLayers);
        } else if (opt_key == "xy_size_compensation"
            || opt_key == "raft_layers") {
=======
            || opt_key == "xy_size_compensation"
            || opt_key == "raft_layers"
            || opt_key == "regions_overlap") {
>>>>>>> 2ee32bb2
            steps.insert(posSlice);
        } else if (opt_key == "support_material_contact_distance") {
            steps.insert(posSlice);
            steps.insert(posPerimeters);
            steps.insert(posSupportMaterial);
        } else if (opt_key == "support_material") {
            steps.insert(posPerimeters);
            steps.insert(posSupportMaterial);
        } else if (opt_key == "support_material_angle"
            || opt_key == "support_material_extruder"
            || opt_key == "support_material_extrusion_width"
            || opt_key == "support_material_interface_layers"
            || opt_key == "support_material_interface_extruder"
            || opt_key == "support_material_interface_spacing"
            || opt_key == "support_material_interface_speed"
            || opt_key == "support_material_buildplate_only"
            || opt_key == "support_material_pattern"
            || opt_key == "support_material_spacing"
            || opt_key == "support_material_threshold"
            || opt_key == "dont_support_bridges") {
            steps.insert(posSupportMaterial);
        } else if (opt_key == "interface_shells"
            || opt_key == "infill_only_where_needed") {
            steps.insert(posPrepareInfill);
        } else if (opt_key == "seam_position"
            || opt_key == "support_material_speed") {
            // these options only affect G-code export, so nothing to invalidate
        } else {
            // for legacy, if we can't handle this option let's invalidate all steps
            all = true;
            break;
        }
    }
    
    if (!diff.empty())
        this->config.apply(config, true);
    
    bool invalidated = false;
    if (all) {
        invalidated = this->invalidate_all_steps();
    } else {
        for (const PrintObjectStep &step : steps)
            if (this->invalidate_step(step))
                invalidated = true;
    }
    
    return invalidated;
}

bool
PrintObject::invalidate_step(PrintObjectStep step)
{
    bool invalidated = this->state.invalidate(step);
    
    // propagate to dependent steps
    if (step == posPerimeters) {
        this->invalidate_step(posPrepareInfill);
        this->_print->invalidate_step(psSkirt);
        this->_print->invalidate_step(psBrim);
    } else if (step == posDetectSurfaces) {
        this->invalidate_step(posPrepareInfill);
    } else if (step == posPrepareInfill) {
        this->invalidate_step(posInfill);
    } else if (step == posInfill) {
        this->_print->invalidate_step(psSkirt);
        this->_print->invalidate_step(psBrim);
    } else if (step == posSlice) {
        this->invalidate_step(posPerimeters);
        this->invalidate_step(posDetectSurfaces);
        this->invalidate_step(posSupportMaterial);
    }else if (step == posLayers) {
        this->invalidate_step(posSlice);
    } else if (step == posSupportMaterial) {
        this->_print->invalidate_step(psSkirt);
        this->_print->invalidate_step(psBrim);
    }
    
    return invalidated;
}

bool
PrintObject::invalidate_all_steps()
{
    // make a copy because when invalidating steps the iterators are not working anymore
    std::set<PrintObjectStep> steps = this->state.started;
    
    bool invalidated = false;
    for (std::set<PrintObjectStep>::const_iterator step = steps.begin(); step != steps.end(); ++step) {
        if (this->invalidate_step(*step)) invalidated = true;
    }

    return invalidated;
}

bool
PrintObject::has_support_material() const
{
    return this->config.support_material
        || this->config.raft_layers > 0
        || this->config.support_material_enforce_layers > 0;
}

void
PrintObject::detect_surfaces_type()
{
    // prerequisites
    // this->slice();
    
    if (this->state.is_done(posDetectSurfaces)) return;
    this->state.set_started(posDetectSurfaces);
    
    parallelize<Layer*>(
        std::queue<Layer*>(std::deque<Layer*>(this->layers.begin(), this->layers.end())),  // cast LayerPtrs to std::queue<Layer*>
        boost::bind(&Slic3r::Layer::detect_surfaces_type, _1),
        this->_print->config.threads.value
    );
    
    this->typed_slices = true;
    this->state.set_done(posDetectSurfaces);
}

void
PrintObject::process_external_surfaces()
{
    parallelize<Layer*>(
        std::queue<Layer*>(std::deque<Layer*>(this->layers.begin(), this->layers.end())),  // cast LayerPtrs to std::queue<Layer*>
        boost::bind(&Slic3r::Layer::process_external_surfaces, _1),
        this->_print->config.threads.value
    );
}

/* This method applies bridge flow to the first internal solid layer above
   sparse infill */
void
PrintObject::bridge_over_infill()
{
    FOREACH_REGION(this->_print, region) {
        const size_t region_id = region - this->_print->regions.begin();
        
        // skip bridging in case there are no voids
        if ((*region)->config.fill_density.value == 100) continue;
        
        // get bridge flow
        const Flow bridge_flow = (*region)->flow(
            frSolidInfill,
            -1,     // layer height, not relevant for bridge flow
            true,   // bridge
            false,  // first layer
            -1,     // custom width, not relevant for bridge flow
            *this
        );
        
        // get the average extrusion volume per surface unit
        const double mm3_per_mm  = bridge_flow.mm3_per_mm();
        const double mm3_per_mm2 = mm3_per_mm / bridge_flow.width;
        
        FOREACH_LAYER(this, layer_it) {
            // skip first layer
            if (layer_it == this->layers.begin()) continue;
            
            Layer* layer        = *layer_it;
            LayerRegion* layerm = layer->get_region(region_id);
            
            // extract the stInternalSolid surfaces that might be transformed into bridges
            Polygons internal_solid;
            layerm->fill_surfaces.filter_by_type(stInternalSolid, &internal_solid);
            if (internal_solid.empty()) continue;
            
            // check whether we should bridge or not according to density
            {
                // get the normal solid infill flow we would use if not bridging
                const Flow normal_flow = layerm->flow(frSolidInfill, false);
                
                // Bridging over sparse infill has two purposes:
                // 1) cover better the gaps of internal sparse infill, especially when
                //    printing at very low densities;
                // 2) provide a greater flow when printing very thin layers where normal
                //    solid flow would be very poor.
                // So we calculate density threshold as interpolation according to normal flow.
                // If normal flow would be equal or greater than the bridge flow, we can keep
                // a low threshold like 25% in order to bridge only when printing at very low
                // densities, when sparse infill has significant gaps.
                // If normal flow would be equal or smaller than half the bridge flow, we
                // use a higher threshold like 50% in order to bridge in more cases.
                // We still never bridge whenever fill density is greater than 50% because
                // we would overstuff.
                const float min_threshold = 25.0;
                const float max_threshold = 50.0;
                const float density_threshold = std::max(
                    std::min<float>(
                        min_threshold
                            + (max_threshold - min_threshold)
                            * (normal_flow.mm3_per_mm() - mm3_per_mm)
                            / (mm3_per_mm/2 - mm3_per_mm),
                        max_threshold
                    ),
                    min_threshold
                );
                
                if ((*region)->config.fill_density.value > density_threshold) continue;
            }
            
            // check whether the lower area is deep enough for absorbing the extra flow
            // (for obvious physical reasons but also for preventing the bridge extrudates
            // from overflowing in 3D preview)
            ExPolygons to_bridge;
            {
                Polygons to_bridge_pp = internal_solid;
                
                // Only bridge where internal infill exists below the solid shell matching
                // these two conditions:
                // 1) its depth is at least equal to our bridge extrusion diameter;
                // 2) its free volume (thus considering infill density) is at least equal
                //    to the volume needed by our bridge flow.
                double excess_mm3_per_mm2 = mm3_per_mm2;
                
                // iterate through lower layers spanned by bridge_flow
                const double bottom_z = layer->print_z - bridge_flow.height;
                for (int i = (layer_it - this->layers.begin()) - 1; i >= 0; --i) {
                    const Layer* lower_layer = this->layers[i];
                    
                    // subtract the void volume of this layer
                    excess_mm3_per_mm2 -= lower_layer->height * (100 - (*region)->config.fill_density.value)/100;
                    
                    // stop iterating if both conditions are matched
                    if (lower_layer->print_z < bottom_z && excess_mm3_per_mm2 <= 0) break;
                    
                    // iterate through regions and collect internal surfaces
                    Polygons lower_internal;
                    FOREACH_LAYERREGION(lower_layer, lower_layerm_it)
                        (*lower_layerm_it)->fill_surfaces.filter_by_type(stInternal, &lower_internal);
                    
                    // intersect such lower internal surfaces with the candidate solid surfaces
                    to_bridge_pp = intersection(to_bridge_pp, lower_internal);
                }
                
                // don't bridge if the volume condition isn't matched
                if (excess_mm3_per_mm2 > 0) continue;
                
                // there's no point in bridging too thin/short regions
                {
                    const double min_width = bridge_flow.scaled_width() * 3;
                    to_bridge_pp = offset2(to_bridge_pp, -min_width, +min_width);
                }
                
                if (to_bridge_pp.empty()) continue;
                
                // convert into ExPolygons
                to_bridge = union_ex(to_bridge_pp);
            }
            
            #ifdef SLIC3R_DEBUG
            printf("Bridging %zu internal areas at layer %zu\n", to_bridge.size(), layer->id());
            #endif
            
            // compute the remaning internal solid surfaces as difference
            const ExPolygons not_to_bridge = diff_ex(internal_solid, to_polygons(to_bridge), true);
            
            // build the new collection of fill_surfaces
            {
                Surfaces new_surfaces;
                for (Surfaces::const_iterator surface = layerm->fill_surfaces.surfaces.begin(); surface != layerm->fill_surfaces.surfaces.end(); ++surface) {
                    if (surface->surface_type != stInternalSolid)
                        new_surfaces.push_back(*surface);
                }
                
                for (ExPolygons::const_iterator ex = to_bridge.begin(); ex != to_bridge.end(); ++ex)
                    new_surfaces.push_back(Surface(stInternalBridge, *ex));
                
                for (ExPolygons::const_iterator ex = not_to_bridge.begin(); ex != not_to_bridge.end(); ++ex)
                    new_surfaces.push_back(Surface(stInternalSolid, *ex));
                
                layerm->fill_surfaces.surfaces = new_surfaces;
            }
            
            /*
            # exclude infill from the layers below if needed
            # see discussion at https://github.com/alexrj/Slic3r/issues/240
            # Update: do not exclude any infill. Sparse infill is able to absorb the excess material.
            if (0) {
                my $excess = $layerm->extruders->{infill}->bridge_flow->width - $layerm->height;
                for (my $i = $layer_id-1; $excess >= $self->get_layer($i)->height; $i--) {
                    Slic3r::debugf "  skipping infill below those areas at layer %d\n", $i;
                    foreach my $lower_layerm (@{$self->get_layer($i)->regions}) {
                        my @new_surfaces = ();
                        # subtract the area from all types of surfaces
                        foreach my $group (@{$lower_layerm->fill_surfaces->group}) {
                            push @new_surfaces, map $group->[0]->clone(expolygon => $_),
                                @{diff_ex(
                                    [ map $_->p, @$group ],
                                    [ map @$_, @$to_bridge ],
                                )};
                            push @new_surfaces, map Slic3r::Surface->new(
                                expolygon       => $_,
                                surface_type    => S_TYPE_INTERNALVOID,
                            ), @{intersection_ex(
                                [ map $_->p, @$group ],
                                [ map @$_, @$to_bridge ],
                            )};
                        }
                        $lower_layerm->fill_surfaces->clear;
                        $lower_layerm->fill_surfaces->append($_) for @new_surfaces;
                    }
                    
                    $excess -= $self->get_layer($i)->height;
                }
            }
            */
        }
    }
}

// adjust the layer height to the next multiple of the z full-step resolution
coordf_t PrintObject::adjust_layer_height(coordf_t layer_height) const
{
    coordf_t result = layer_height;
    if(this->_print->config.z_steps_per_mm > 0) {
        coordf_t min_dz = 1 / this->_print->config.z_steps_per_mm * 4;
        result = int(layer_height / min_dz + 0.5) * min_dz;
    }

    return result > 0 ? result : layer_height;
}

// generate a vector of print_z coordinates in object coordinate system (starting with 0) but including
// the first_layer_height if provided.
std::vector<coordf_t> PrintObject::generate_object_layers(coordf_t first_layer_height) {

    std::vector<coordf_t> result;

    // collect values from config
    coordf_t min_nozzle_diameter = 1.0;
    coordf_t min_layer_height = 0.0;
    coordf_t max_layer_height = 10.0;
    std::set<size_t> object_extruders = this->_print->object_extruders();
    for (std::set<size_t>::const_iterator it_extruder = object_extruders.begin(); it_extruder != object_extruders.end(); ++ it_extruder) {
        min_nozzle_diameter = std::min(min_nozzle_diameter, this->_print->config.nozzle_diameter.get_at(*it_extruder));
        min_layer_height = std::max(min_layer_height, this->_print->config.min_layer_height.get_at(*it_extruder));
        max_layer_height = std::min(max_layer_height, this->_print->config.max_layer_height.get_at(*it_extruder));

    }
    coordf_t layer_height = std::min(min_nozzle_diameter, this->config.layer_height.getFloat());
    layer_height = this->adjust_layer_height(layer_height);
    this->config.layer_height.value = layer_height;

    // respect first layer height
    if(first_layer_height) {
        result.push_back(first_layer_height);
    }

    coordf_t print_z = first_layer_height;
    coordf_t height = first_layer_height;

    // Update object size at the spline object to define upper border
    this->layer_height_spline.setObjectHeight(unscale(this->size.z));
    if (this->state.is_done(posLayers)) {
        // layer heights are already generated, just update layers from spline
        // we don't need to respect first layer here, it's correctly provided by the spline object
        result = this->layer_height_spline.getInterpolatedLayers();
    }else{ // create new set of layers
        // create stateful objects and variables for the adaptive slicing process
        SlicingAdaptive as;
        coordf_t adaptive_quality = this->config.adaptive_slicing_quality.value;
        if(this->config.adaptive_slicing.value) {
            const ModelVolumePtrs volumes = this->model_object()->volumes;
            for (ModelVolumePtrs::const_iterator it = volumes.begin(); it != volumes.end(); ++ it)
                if (! (*it)->modifier)
                    as.add_mesh(&(*it)->mesh);
            as.prepare(unscale(this->size.z));
        }

        // loop until we have at least one layer and the max slice_z reaches the object height
        while (print_z < unscale(this->size.z)) {

            if (this->config.adaptive_slicing.value) {
                height = 999;

                // determine next layer height
                height = as.next_layer_height(print_z, adaptive_quality, min_layer_height, max_layer_height);

                // check for horizontal features and object size
                if(this->config.match_horizontal_surfaces.value) {
                    coordf_t horizontal_dist = as.horizontal_facet_distance(print_z + height, min_layer_height);
                    if((horizontal_dist < min_layer_height) && (horizontal_dist > 0)) {
                        #ifdef SLIC3R_DEBUG
                        std::cout << "Horizontal feature ahead, distance: " << horizontal_dist << std::endl;
                        #endif
                        // can we shrink the current layer a bit?
                        if(height-(min_layer_height - horizontal_dist) > min_layer_height) {
                            // yes we can
                            height -= (min_layer_height - horizontal_dist);
                            #ifdef SLIC3R_DEBUG
                            std::cout << "Shrink layer height to " << height << std::endl;
                            #endif
                        }else{
                            // no, current layer would become too thin
                            height += horizontal_dist;
                            #ifdef SLIC3R_DEBUG
                            std::cout << "Widen layer height to " << height << std::endl;
                            #endif
                        }
                    }
                }
            }else{
                height = layer_height;
            }

            // look for an applicable custom range
            for (t_layer_height_ranges::const_iterator it_range = this->layer_height_ranges.begin(); it_range != this->layer_height_ranges.end(); ++ it_range) {
                if(print_z >= it_range->first.first && print_z <= it_range->first.second) {
                    if(it_range->second > 0) {
                        height = it_range->second;
                    }
                }
            }

            print_z += height;

            result.push_back(print_z);
        }

        // Reduce or thicken the top layer in order to match the original object size.
        // This is not actually related to z_steps_per_mm but we only enable it in case
        // user provided that value, as it means they really care about the layer height
        // accuracy and we don't provide unexpected result for people noticing the last
        // layer has a different layer height.
        if (this->_print->config.z_steps_per_mm > 0 && result.size() > 1 && !this->config.adaptive_slicing.value) {
            coordf_t diff = result.back() - unscale(this->size.z);
            int last_layer = result.size()-1;

            if (diff < 0) {
                // we need to thicken last layer
                coordf_t new_h = result[last_layer] - result[last_layer-1];
                new_h = std::min(min_nozzle_diameter, new_h - diff); // add (negativ) diff value
                result[last_layer] = result[last_layer-1] + new_h;
            } else {
                // we need to reduce last layer
                coordf_t new_h = result[last_layer] - result[last_layer-1];
                if(min_nozzle_diameter/2 < new_h) { //prevent generation of a too small layer
                    new_h = std::max(min_nozzle_diameter/2, new_h - diff); // subtract (positive) diff value
                    result[last_layer] = result[last_layer-1] + new_h;
                }
            }
        }

        // Store layer vector for interactive manipulation
        this->layer_height_spline.setLayers(result);
        if (this->config.adaptive_slicing.value) { // smoothing after adaptive algorithm
            result = this->layer_height_spline.getInterpolatedLayers();
        }

        this->state.set_done(posLayers);
    }

    // push modified spline object back to model
    this->_model_object->layer_height_spline = this->layer_height_spline;

    // apply z-gradation (this is redundant for static layer height...)
    coordf_t gradation = 1 / this->_print->config.z_steps_per_mm * 4;
    if(this->_print->config.z_steps_per_mm > 0) {
        coordf_t last_z = 0;
        coordf_t height;
        for(std::vector<coordf_t>::iterator l = result.begin(); l != result.end(); ++l) {
            height = *l - last_z;

            coordf_t gradation_effect = unscale((scale_(height)) % (scale_(gradation)));
            if(gradation_effect > gradation/2 && (height + (gradation-gradation_effect)) <= max_layer_height) { // round up
                height = height + (gradation-gradation_effect);
            }else{ // round down
                height = height - gradation_effect;
            }
            height = std::min(std::max(height, min_layer_height), max_layer_height);
            *l = last_z + height;
            last_z = *l;
        }
    }

    return result;
}

// 1) Decides Z positions of the layers,
// 2) Initializes layers and their regions
// 3) Slices the object meshes
// 4) Slices the modifier meshes and reclassifies the slices of the object meshes by the slices of the modifier meshes
// 5) Applies size compensation (offsets the slices in XY plane)
// 6) Replaces bad slices by the slices reconstructed from the upper/lower layer
// Resulting expolygons of layer regions are marked as Internal.
//
// this should be idempotent
void PrintObject::_slice()
{

<<<<<<< HEAD
    coordf_t raft_height = 0;
    coordf_t print_z = 0;
    coordf_t height  = 0;
    coordf_t first_layer_height = this->config.first_layer_height.get_abs_value(this->config.layer_height.value);
=======
	coordf_t raft_height = 0;
	coordf_t first_layer_height = this->config.first_layer_height.get_abs_value(this->config.layer_height.value);
>>>>>>> 2ee32bb2


    // take raft layers into account
    int id = 0;

    if (this->config.raft_layers > 0) {
        id = this->config.raft_layers;

        coordf_t min_support_nozzle_diameter = 1.0;
        std::set<size_t> support_material_extruders = this->_print->support_material_extruders();
        for (std::set<size_t>::const_iterator it_extruder = support_material_extruders.begin(); it_extruder != support_material_extruders.end(); ++ it_extruder) {
            min_support_nozzle_diameter = std::min(min_support_nozzle_diameter, this->_print->config.nozzle_diameter.get_at(*it_extruder));
        }
        coordf_t support_material_layer_height = 0.75 * min_support_nozzle_diameter;

        // raise first object layer Z by the thickness of the raft itself
        // plus the extra distance required by the support material logic
        raft_height += first_layer_height;
        raft_height += support_material_layer_height * (this->config.raft_layers - 1);

        // reset for later layer generation
        first_layer_height = 0;

        // detachable support
        if(this->config.support_material_contact_distance > 0) {
            first_layer_height = min_support_nozzle_diameter;
            raft_height += this->config.support_material_contact_distance;

        }
    }

    // Initialize layers and their slice heights.
    std::vector<float> slice_zs;
    {
        this->clear_layers();
        // All print_z values for this object, without the raft.
        std::vector<coordf_t> object_layers = this->generate_object_layers(first_layer_height);
        // Reserve object layers for the raft. Last layer of the raft is the contact layer.
        slice_zs.reserve(object_layers.size());
        Layer *prev = nullptr;
        coordf_t lo = raft_height;
        coordf_t hi = lo;
        for (size_t i_layer = 0; i_layer < object_layers.size(); i_layer++) {
            lo = hi;  // store old value
            hi = object_layers[i_layer] + raft_height;
            coordf_t slice_z = 0.5 * (lo + hi) - raft_height;
            Layer *layer = this->add_layer(id++, hi - lo, hi, slice_z);
            slice_zs.push_back(float(slice_z));
            if (prev != nullptr) {
                prev->upper_layer = layer;
                layer->lower_layer = prev;
            }
            // Make sure all layers contain layer region objects for all regions.
            for (size_t region_id = 0; region_id < this->_print->regions.size(); ++ region_id)
                layer->add_region(this->print()->regions[region_id]);
            prev = layer;
        }
    }

    if (this->print()->regions.size() == 1) {
        // Optimized for a single region. Slice the single non-modifier mesh.
        std::vector<ExPolygons> expolygons_by_layer = this->_slice_region(0, slice_zs, false);
        for (size_t layer_id = 0; layer_id < expolygons_by_layer.size(); ++ layer_id)
            this->layers[layer_id]->regions.front()->slices.append(std::move(expolygons_by_layer[layer_id]), stInternal);
    } else {
        // Slice all non-modifier volumes.
        for (size_t region_id = 0; region_id < this->print()->regions.size(); ++ region_id) {
            std::vector<ExPolygons> expolygons_by_layer = this->_slice_region(region_id, slice_zs, false);
            for (size_t layer_id = 0; layer_id < expolygons_by_layer.size(); ++ layer_id)
                this->layers[layer_id]->regions[region_id]->slices.append(std::move(expolygons_by_layer[layer_id]), stInternal);
        }
        // Slice all modifier volumes.
        for (size_t region_id = 0; region_id < this->print()->regions.size(); ++ region_id) {
            std::vector<ExPolygons> expolygons_by_layer = this->_slice_region(region_id, slice_zs, true);
            // loop through the other regions and 'steal' the slices belonging to this one
            for (size_t other_region_id = 0; other_region_id < this->print()->regions.size(); ++ other_region_id) {
                if (region_id == other_region_id)
                    continue;
                for (size_t layer_id = 0; layer_id < expolygons_by_layer.size(); ++ layer_id) {
                    Layer       *layer = layers[layer_id];
                    LayerRegion *layerm = layer->regions[region_id];
                    LayerRegion *other_layerm = layer->regions[other_region_id];
                    if (layerm == nullptr || other_layerm == nullptr)
                        continue;
                    Polygons other_slices = to_polygons(other_layerm->slices);
                    ExPolygons my_parts = intersection_ex(other_slices, to_polygons(expolygons_by_layer[layer_id]));
                    if (my_parts.empty())
                        continue;
                    // Remove such parts from original region.
                    other_layerm->slices.set(diff_ex(other_slices, to_polygons(my_parts)), stInternal);
                    // Append new parts to our region.
                    layerm->slices.append(std::move(my_parts), stInternal);
                }
            }
        }
    }

    // remove last layer(s) if empty
    bool done = false;
    while (! this->layers.empty()) {
        const Layer *layer = this->layers.back();
        for (size_t region_id = 0; region_id < this->print()->regions.size(); ++ region_id)
            if (layer->regions[region_id] != nullptr && ! layer->regions[region_id]->slices.empty()) {
                done = true;
                break;
            }
        if(done) {
            break;
        }
        this->delete_layer(int(this->layers.size()) - 1);
    }
    
    // Apply size compensation and perform clipping of multi-part objects.
    const coord_t xy_size_compensation = scale_(this->config.xy_size_compensation.value);
    for (Layer* layer : this->layers) {
        if (xy_size_compensation > 0) {
            if (layer->regions.size() == 1) {
                // Single region, growing or shrinking.
<<<<<<< HEAD
                LayerRegion *layerm = layer->regions.front();
                layerm->slices.set(offset_ex(to_expolygons(std::move(layerm->slices.surfaces)), delta), stInternal);
            }
        } else if (scale) {
            // Multiple regions, growing, shrinking or just clipping one region by the other.
            // When clipping the regions, priority is given to the first regions.
            Polygons processed;
            for (size_t region_id = 0; region_id < layer->regions.size(); ++ region_id) {
                LayerRegion *layerm = layer->regions[region_id];
                ExPolygons slices = to_expolygons(std::move(layerm->slices.surfaces));
                if (scale)
                    slices = offset_ex(slices, delta);
                if (region_id > 0)
                    // Trim by the slices of already processed regions.
                    slices = diff_ex(to_polygons(std::move(slices)), processed);
                if (region_id + 1 < layer->regions.size())
                    // Collect the already processed regions to trim the to be processed regions.
                    processed += to_polygons(slices);
                layerm->slices.set(std::move(slices), stInternal);
=======
                LayerRegion* layerm = layer->regions.front();
                layerm->slices.set(
                    offset_ex(to_expolygons(std::move(layerm->slices.surfaces)), xy_size_compensation),
                    stInternal
                );
            } else {
                // Multiple regions, growing, shrinking or just clipping one region by the other.
                // When clipping the regions, priority is given to the first regions.
                Polygons processed;
                for (size_t region_id = 0; region_id < layer->regions.size(); ++region_id) {
                    LayerRegion* layerm = layer->regions[region_id];
                    Polygons slices = layerm->slices;
                    
                    if (xy_size_compensation > 0)
                        slices = offset(slices, xy_size_compensation);
                    
                    if (region_id > 0)
                        // Trim by the slices of already processed regions.
                        slices = diff(std::move(slices), processed);
                    
                    if (region_id + 1 < layer->regions.size())
                        // Collect the already processed regions to trim the to be processed regions.
                        append_to(processed, slices);
                    
                    layerm->slices.set(union_ex(slices), stInternal);
                }
>>>>>>> 2ee32bb2
            }
        }
        
        // Merge all regions' slices to get islands, chain them by a shortest path.
        layer->make_slices();
        
        // Apply regions overlap
        if (this->config.regions_overlap.value > 0) {
            const coord_t delta = scale_(this->config.regions_overlap.value)/2;
            for (LayerRegion* layerm : layer->regions)
                layerm->slices.set(
                    intersection_ex(
                        offset(layerm->slices, +delta),
                        layer->slices
                    ),
                    stInternal
                );
        }
    }
}

// called from slice()
std::vector<ExPolygons>
PrintObject::_slice_region(size_t region_id, std::vector<float> z, bool modifier)
{
    std::vector<ExPolygons> layers;
    std::vector<int> &region_volumes = this->region_volumes[region_id];
    if (region_volumes.empty()) return layers;
    
    ModelObject &object = *this->model_object();
    
    // compose mesh
    TriangleMesh mesh;
    for (std::vector<int>::const_iterator it = region_volumes.begin();
        it != region_volumes.end(); ++it) {
        
        const ModelVolume &volume = *object.volumes[*it];
        if (volume.modifier != modifier) continue;
        
        mesh.merge(volume.mesh);
    }
    if (mesh.facets_count() == 0) return layers;

    // transform mesh
    // we ignore the per-instance transformations currently and only 
    // consider the first one
    object.instances[0]->transform_mesh(&mesh, true);

    // align mesh to Z = 0 (it should be already aligned actually) and apply XY shift
    mesh.translate(
        -unscale(this->_copies_shift.x),
        -unscale(this->_copies_shift.y),
        -object.bounding_box().min.z
    );
    
    // perform actual slicing
    TriangleMeshSlicer<Z>(&mesh).slice(z, &layers);
    return layers;
}

void
PrintObject::_make_perimeters()
{
    if (this->state.is_done(posPerimeters)) return;
    this->state.set_started(posPerimeters);
    
    // merge slices if they were split into types
    // This is not currently taking place because since merge_slices + detect_surfaces_type
    // are not truly idempotent we are invalidating posSlice here (see the Perl part of 
    // this method).
    if (this->typed_slices) {
        // merge_slices() undoes detect_surfaces_type()
        FOREACH_LAYER(this, layer_it)
            (*layer_it)->merge_slices();
        this->typed_slices = false;
        this->state.invalidate(posDetectSurfaces);
    }
    
    // compare each layer to the one below, and mark those slices needing
    // one additional inner perimeter, like the top of domed objects-
    
    // this algorithm makes sure that at least one perimeter is overlapping
    // but we don't generate any extra perimeter if fill density is zero, as they would be floating
    // inside the object - infill_only_where_needed should be the method of choice for printing
    // hollow objects
    FOREACH_REGION(this->_print, region_it) {
        size_t region_id = region_it - this->_print->regions.begin();
        const PrintRegion &region = **region_it;
        
        if (!region.config.extra_perimeters
            || region.config.perimeters == 0
            || region.config.fill_density == 0
            || this->layer_count() < 2) continue;
        
        for (size_t i = 0; i <= (this->layer_count()-2); ++i) {
            LayerRegion &layerm                     = *this->get_layer(i)->get_region(region_id);
            const LayerRegion &upper_layerm         = *this->get_layer(i+1)->get_region(region_id);
            
            // In order to avoid diagonal gaps (GH #3732) we ignore the external half of the upper
            // perimeter, since it's not truly covering this layer.
            const Polygons upper_layerm_polygons = offset(
                upper_layerm.slices,
                -upper_layerm.flow(frExternalPerimeter).scaled_width()/2
            );
            
            // Filter upper layer polygons in intersection_ppl by their bounding boxes?
            // my $upper_layerm_poly_bboxes= [ map $_->bounding_box, @{$upper_layerm_polygons} ];
            double total_loop_length = 0;
            for (Polygons::const_iterator it = upper_layerm_polygons.begin(); it != upper_layerm_polygons.end(); ++it)
                total_loop_length += it->length();
            
            const coord_t perimeter_spacing     = layerm.flow(frPerimeter).scaled_spacing();
            const Flow ext_perimeter_flow       = layerm.flow(frExternalPerimeter);
            const coord_t ext_perimeter_width   = ext_perimeter_flow.scaled_width();
            const coord_t ext_perimeter_spacing = ext_perimeter_flow.scaled_spacing();
            
            for (Surfaces::iterator slice = layerm.slices.surfaces.begin();
                slice != layerm.slices.surfaces.end(); ++slice) {
                while (true) {
                    // compute the total thickness of perimeters
                    const coord_t perimeters_thickness = ext_perimeter_width/2 + ext_perimeter_spacing/2
                        + (region.config.perimeters-1 + slice->extra_perimeters) * perimeter_spacing;
                    
                    // define a critical area where we don't want the upper slice to fall into
                    // (it should either lay over our perimeters or outside this area)
                    const coord_t critical_area_depth = perimeter_spacing * 1.5;
                    const Polygons critical_area = diff(
                        offset(slice->expolygon, -perimeters_thickness),
                        offset(slice->expolygon, -(perimeters_thickness + critical_area_depth))
                    );
                    
                    // check whether a portion of the upper slices falls inside the critical area
                    const Polylines intersection = intersection_pl(
                        upper_layerm_polygons,
                        critical_area
                    );
                    
                    // only add an additional loop if at least 30% of the slice loop would benefit from it
                    {
                        double total_intersection_length = 0;
                        for (Polylines::const_iterator it = intersection.begin(); it != intersection.end(); ++it)
                            total_intersection_length += it->length();
                        if (total_intersection_length <= total_loop_length*0.3) break;
                    }
                    
                    /*
                    if (0) {
                        require "Slic3r/SVG.pm";
                        Slic3r::SVG::output(
                            "extra.svg",
                            no_arrows   => 1,
                            expolygons  => union_ex($critical_area),
                            polylines   => [ map $_->split_at_first_point, map $_->p, @{$upper_layerm->slices} ],
                        );
                    }
                    */
                    
                    slice->extra_perimeters++;
                }
                
                #ifdef DEBUG
                    if (slice->extra_perimeters > 0)
                        printf("  adding %d more perimeter(s) at layer %zu\n", slice->extra_perimeters, i);
                #endif
            }
        }
    }
    
    parallelize<Layer*>(
        std::queue<Layer*>(std::deque<Layer*>(this->layers.begin(), this->layers.end())),  // cast LayerPtrs to std::queue<Layer*>
        boost::bind(&Slic3r::Layer::make_perimeters, _1),
        this->_print->config.threads.value
    );
    
    /*
        simplify slices (both layer and region slices),
        we only need the max resolution for perimeters
    ### This makes this method not-idempotent, so we keep it disabled for now.
    ###$self->_simplify_slices(&Slic3r::SCALED_RESOLUTION);
    */
    
    this->state.set_done(posPerimeters);
}

void
PrintObject::_infill()
{
    if (this->state.is_done(posInfill)) return;
    this->state.set_started(posInfill);
    
    parallelize<Layer*>(
        std::queue<Layer*>(std::deque<Layer*>(this->layers.begin(), this->layers.end())),  // cast LayerPtrs to std::queue<Layer*>
        boost::bind(&Slic3r::Layer::make_fills, _1),
        this->_print->config.threads.value
    );
    
    /*  we could free memory now, but this would make this step not idempotent
    ### $_->fill_surfaces->clear for map @{$_->regions}, @{$object->layers};
    */
    
    this->state.set_done(posInfill);
}

}<|MERGE_RESOLUTION|>--- conflicted
+++ resolved
@@ -224,18 +224,13 @@
     for (const t_config_option_key &opt_key : diff) {
         if (opt_key == "layer_height"
             || opt_key == "first_layer_height"
-<<<<<<< HEAD
             || opt_key == "adaptive_slicing"
             || opt_key == "adaptive_slicing_quality"
-            || opt_key == "match_horizontal_surfaces") {
+            || opt_key == "match_horizontal_surfaces"
+            || opt_key == "regions_overlap") {
             steps.insert(posLayers);
         } else if (opt_key == "xy_size_compensation"
             || opt_key == "raft_layers") {
-=======
-            || opt_key == "xy_size_compensation"
-            || opt_key == "raft_layers"
-            || opt_key == "regions_overlap") {
->>>>>>> 2ee32bb2
             steps.insert(posSlice);
         } else if (opt_key == "support_material_contact_distance") {
             steps.insert(posSlice);
@@ -326,7 +321,6 @@
     for (std::set<PrintObjectStep>::const_iterator step = steps.begin(); step != steps.end(); ++step) {
         if (this->invalidate_step(*step)) invalidated = true;
     }
-
     return invalidated;
 }
 
@@ -728,15 +722,8 @@
 void PrintObject::_slice()
 {
 
-<<<<<<< HEAD
     coordf_t raft_height = 0;
-    coordf_t print_z = 0;
-    coordf_t height  = 0;
     coordf_t first_layer_height = this->config.first_layer_height.get_abs_value(this->config.layer_height.value);
-=======
-	coordf_t raft_height = 0;
-	coordf_t first_layer_height = this->config.first_layer_height.get_abs_value(this->config.layer_height.value);
->>>>>>> 2ee32bb2
 
 
     // take raft layers into account
@@ -855,27 +842,6 @@
         if (xy_size_compensation > 0) {
             if (layer->regions.size() == 1) {
                 // Single region, growing or shrinking.
-<<<<<<< HEAD
-                LayerRegion *layerm = layer->regions.front();
-                layerm->slices.set(offset_ex(to_expolygons(std::move(layerm->slices.surfaces)), delta), stInternal);
-            }
-        } else if (scale) {
-            // Multiple regions, growing, shrinking or just clipping one region by the other.
-            // When clipping the regions, priority is given to the first regions.
-            Polygons processed;
-            for (size_t region_id = 0; region_id < layer->regions.size(); ++ region_id) {
-                LayerRegion *layerm = layer->regions[region_id];
-                ExPolygons slices = to_expolygons(std::move(layerm->slices.surfaces));
-                if (scale)
-                    slices = offset_ex(slices, delta);
-                if (region_id > 0)
-                    // Trim by the slices of already processed regions.
-                    slices = diff_ex(to_polygons(std::move(slices)), processed);
-                if (region_id + 1 < layer->regions.size())
-                    // Collect the already processed regions to trim the to be processed regions.
-                    processed += to_polygons(slices);
-                layerm->slices.set(std::move(slices), stInternal);
-=======
                 LayerRegion* layerm = layer->regions.front();
                 layerm->slices.set(
                     offset_ex(to_expolygons(std::move(layerm->slices.surfaces)), xy_size_compensation),
@@ -902,7 +868,6 @@
                     
                     layerm->slices.set(union_ex(slices), stInternal);
                 }
->>>>>>> 2ee32bb2
             }
         }
         
