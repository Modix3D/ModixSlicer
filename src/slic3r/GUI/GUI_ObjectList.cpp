--- conflicted
+++ resolved
@@ -3791,7 +3791,6 @@
         }
     }
 
-<<<<<<< HEAD
     wxArrayString names;
     for (const wxString& name : { _L("Part"), _L("Negative Volume"), _L("Modifier") })
         names.Add(name);
@@ -3799,10 +3798,6 @@
         for (const wxString& name : { _L("Support Blocker"), _L("Support Enforcer") })
             names.Add(name);
     auto new_type = ModelVolumeType(wxGetSingleChoiceIndex(_L("Type:"), _L("Select type of part"), names, int(type)));
-=======
-    const wxString names[] = { _L("Part"), _L("Negative Volume"), _L("Modifier"), _L("Support Blocker"), _L("Support Enforcer") };
-    auto new_type = ModelVolumeType(wxGetApp().GetSingleChoiceIndex(_L("Type:"), _L("Select type of part"), wxArrayString(5, names), int(type)));
->>>>>>> a996f335
 
 	if (new_type == type || new_type == ModelVolumeType::INVALID)
         return;
