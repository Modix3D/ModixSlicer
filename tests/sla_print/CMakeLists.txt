get_filename_component(_TEST_NAME ${CMAKE_CURRENT_LIST_DIR} NAME)
add_executable(${_TEST_NAME}_tests ${_TEST_NAME}_tests_main.cpp
    sla_print_tests.cpp
    sla_test_utils.hpp sla_test_utils.cpp
    sla_supptgen_tests.cpp
    sla_raycast_tests.cpp
<<<<<<< HEAD
    sla_parabola_tests.cpp
    sla_voronoi_graph_tests.cpp
    sla_vectorUtils_tests.cpp
    sla_lineUtils_tests.cpp
    )
=======
    sla_archive_export_tests.cpp)
>>>>>>> 3cd15ac0
target_link_libraries(${_TEST_NAME}_tests test_common libslic3r)
set_property(TARGET ${_TEST_NAME}_tests PROPERTY FOLDER "tests")

if (WIN32)
    prusaslicer_copy_dlls(${_TEST_NAME}_tests)
endif()

# catch_discover_tests(${_TEST_NAME}_tests TEST_PREFIX "${_TEST_NAME}: ")
add_test(${_TEST_NAME}_tests ${_TEST_NAME}_tests ${CATCH_EXTRA_ARGS})

if (WIN32)
    # Adds a post-build copy of libgmp-10.dll
    add_custom_command(TARGET ${_TEST_NAME}_tests POST_BUILD
          COMMAND ${CMAKE_COMMAND} -E copy_if_different
          "${CMAKE_PREFIX_PATH}/bin/libgmp-10.dll"
          $<TARGET_FILE_DIR:${_TEST_NAME}_tests>)
endif()<|MERGE_RESOLUTION|>--- conflicted
+++ resolved
@@ -4,15 +4,12 @@
     sla_test_utils.hpp sla_test_utils.cpp
     sla_supptgen_tests.cpp
     sla_raycast_tests.cpp
-<<<<<<< HEAD
+    sla_archive_export_tests.cpp
     sla_parabola_tests.cpp
     sla_voronoi_graph_tests.cpp
     sla_vectorUtils_tests.cpp
     sla_lineUtils_tests.cpp
     )
-=======
-    sla_archive_export_tests.cpp)
->>>>>>> 3cd15ac0
 target_link_libraries(${_TEST_NAME}_tests test_common libslic3r)
 set_property(TARGET ${_TEST_NAME}_tests PROPERTY FOLDER "tests")
 
