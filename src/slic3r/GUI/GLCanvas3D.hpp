#ifndef slic3r_GLCanvas3D_hpp_
#define slic3r_GLCanvas3D_hpp_

#include <stddef.h>
#include <memory>
#include <chrono>
#include <cstdint>

#include "GLToolbar.hpp"
#include "Event.hpp"
#include "Selection.hpp"
#include "Gizmos/GLGizmosManager.hpp"
#include "GUI_ObjectLayers.hpp"
#include "GLSelectionRectangle.hpp"
#include "MeshUtils.hpp"
#include "libslic3r/GCode/GCodeProcessor.hpp"
#include "GCodeViewer.hpp"
#include "Camera.hpp"
#if ENABLE_RAYCAST_PICKING
#include "SceneRaycaster.hpp"
#endif // ENABLE_RAYCAST_PICKING

#include "libslic3r/Slicing.hpp"

#include <float.h>

#include <wx/timer.h>

class wxSizeEvent;
class wxIdleEvent;
class wxKeyEvent;
class wxMouseEvent;
class wxTimerEvent;
class wxPaintEvent;
class wxGLCanvas;
class wxGLContext;

// Support for Retina OpenGL on Mac OS.
// wxGTK3 seems to simulate OSX behavior in regard to HiDPI scaling support, enable it as well.
#define ENABLE_RETINA_GL (__APPLE__ || __WXGTK3__)

namespace Slic3r {

class BackgroundSlicingProcess;
class BuildVolume;
struct ThumbnailData;
struct ThumbnailsParams;
class ModelObject;
class ModelInstance;
class PrintObject;
class Print;
class SLAPrint;
namespace CustomGCode { struct Item; }

namespace GUI {

class Bed3D;

#if ENABLE_RETINA_GL
class RetinaHelper;
#endif

class Size
{
    int m_width{ 0 };
    int m_height{ 0 };
    float m_scale_factor{ 1.0f };

public:
    Size() = default;
    Size(int width, int height, float scale_factor = 1.0f) : m_width(width), m_height(height), m_scale_factor(scale_factor) {}

    int get_width() const { return m_width; }
    void set_width(int width) { m_width = width; }

    int get_height() const { return m_height; }
    void set_height(int height) { m_height = height; }

    float get_scale_factor() const { return m_scale_factor; }
    void set_scale_factor(float factor) { m_scale_factor = factor; }
};

class RenderTimerEvent : public wxEvent
{
public:
    RenderTimerEvent(wxEventType type, wxTimer& timer)
        : wxEvent(timer.GetId(), type),
        m_timer(&timer)
    {
        SetEventObject(timer.GetOwner());
    }
    int GetInterval() const { return m_timer->GetInterval(); }
    wxTimer& GetTimer() const { return *m_timer; }

    virtual wxEvent* Clone() const { return new RenderTimerEvent(*this); }
    virtual wxEventCategory GetEventCategory() const  { return wxEVT_CATEGORY_TIMER; }
private:
    wxTimer* m_timer;
};

class  ToolbarHighlighterTimerEvent : public wxEvent
{
public:
    ToolbarHighlighterTimerEvent(wxEventType type, wxTimer& timer)
        : wxEvent(timer.GetId(), type),
        m_timer(&timer)
    {
        SetEventObject(timer.GetOwner());
    }
    int GetInterval() const { return m_timer->GetInterval(); }
    wxTimer& GetTimer() const { return *m_timer; }

    virtual wxEvent* Clone() const { return new ToolbarHighlighterTimerEvent(*this); }
    virtual wxEventCategory GetEventCategory() const { return wxEVT_CATEGORY_TIMER; }
private:
    wxTimer* m_timer;
};


class  GizmoHighlighterTimerEvent : public wxEvent
{
public:
    GizmoHighlighterTimerEvent(wxEventType type, wxTimer& timer)
        : wxEvent(timer.GetId(), type),
        m_timer(&timer)
    {
        SetEventObject(timer.GetOwner());
    }
    int GetInterval() const { return m_timer->GetInterval(); }
    wxTimer& GetTimer() const { return *m_timer; }

    virtual wxEvent* Clone() const { return new GizmoHighlighterTimerEvent(*this); }
    virtual wxEventCategory GetEventCategory() const { return wxEVT_CATEGORY_TIMER; }
private:
    wxTimer* m_timer;
};

class KeyAutoRepeatFilter
{
    size_t m_count{ 0 };

public:
    void increase_count() { ++m_count; }
    void reset_count() { m_count = 0; }
    bool is_first() const { return m_count == 0; }
};

wxDECLARE_EVENT(EVT_GLCANVAS_OBJECT_SELECT, SimpleEvent);

using Vec2dEvent = Event<Vec2d>;
// _bool_ value is used as a indicator of selection in the 3DScene
using RBtnEvent = Event<std::pair<Vec2d, bool>>;
template <size_t N> using Vec2dsEvent = ArrayEvent<Vec2d, N>;

using Vec3dEvent = Event<Vec3d>;
template <size_t N> using Vec3dsEvent = ArrayEvent<Vec3d, N>;

using HeightProfileSmoothEvent = Event<HeightProfileSmoothingParams>;

wxDECLARE_EVENT(EVT_GLCANVAS_SCHEDULE_BACKGROUND_PROCESS, SimpleEvent);
wxDECLARE_EVENT(EVT_GLCANVAS_RIGHT_CLICK, RBtnEvent);
wxDECLARE_EVENT(EVT_GLCANVAS_REMOVE_OBJECT, SimpleEvent);
wxDECLARE_EVENT(EVT_GLCANVAS_ARRANGE, SimpleEvent);
wxDECLARE_EVENT(EVT_GLCANVAS_SELECT_ALL, SimpleEvent);
wxDECLARE_EVENT(EVT_GLCANVAS_QUESTION_MARK, SimpleEvent);
wxDECLARE_EVENT(EVT_GLCANVAS_INCREASE_INSTANCES, Event<int>); // data: +1 => increase, -1 => decrease
wxDECLARE_EVENT(EVT_GLCANVAS_INSTANCE_MOVED, SimpleEvent);
wxDECLARE_EVENT(EVT_GLCANVAS_FORCE_UPDATE, SimpleEvent);
wxDECLARE_EVENT(EVT_GLCANVAS_WIPETOWER_MOVED, Vec3dEvent);
wxDECLARE_EVENT(EVT_GLCANVAS_INSTANCE_ROTATED, SimpleEvent);
#if ENABLE_WORLD_COORDINATE
wxDECLARE_EVENT(EVT_GLCANVAS_RESET_SKEW, SimpleEvent);
#endif // ENABLE_WORLD_COORDINATE
wxDECLARE_EVENT(EVT_GLCANVAS_INSTANCE_SCALED, SimpleEvent);
wxDECLARE_EVENT(EVT_GLCANVAS_WIPETOWER_ROTATED, Vec3dEvent);
wxDECLARE_EVENT(EVT_GLCANVAS_ENABLE_ACTION_BUTTONS, Event<bool>);
wxDECLARE_EVENT(EVT_GLCANVAS_UPDATE_GEOMETRY, Vec3dsEvent<2>);
wxDECLARE_EVENT(EVT_GLCANVAS_MOUSE_DRAGGING_STARTED, SimpleEvent);
wxDECLARE_EVENT(EVT_GLCANVAS_MOUSE_DRAGGING_FINISHED, SimpleEvent);
wxDECLARE_EVENT(EVT_GLCANVAS_UPDATE_BED_SHAPE, SimpleEvent);
wxDECLARE_EVENT(EVT_GLCANVAS_TAB, SimpleEvent);
wxDECLARE_EVENT(EVT_GLCANVAS_RESETGIZMOS, SimpleEvent);
wxDECLARE_EVENT(EVT_GLCANVAS_MOVE_SLIDERS, wxKeyEvent);
wxDECLARE_EVENT(EVT_GLCANVAS_EDIT_COLOR_CHANGE, wxKeyEvent);
wxDECLARE_EVENT(EVT_GLCANVAS_JUMP_TO, wxKeyEvent);
wxDECLARE_EVENT(EVT_GLCANVAS_UNDO, SimpleEvent);
wxDECLARE_EVENT(EVT_GLCANVAS_REDO, SimpleEvent);
wxDECLARE_EVENT(EVT_GLCANVAS_COLLAPSE_SIDEBAR, SimpleEvent);
wxDECLARE_EVENT(EVT_GLCANVAS_RESET_LAYER_HEIGHT_PROFILE, SimpleEvent);
wxDECLARE_EVENT(EVT_GLCANVAS_ADAPTIVE_LAYER_HEIGHT_PROFILE, Event<float>);
wxDECLARE_EVENT(EVT_GLCANVAS_SMOOTH_LAYER_HEIGHT_PROFILE, HeightProfileSmoothEvent);
wxDECLARE_EVENT(EVT_GLCANVAS_RELOAD_FROM_DISK, SimpleEvent);
wxDECLARE_EVENT(EVT_GLCANVAS_RENDER_TIMER, wxTimerEvent/*RenderTimerEvent*/);
wxDECLARE_EVENT(EVT_GLCANVAS_TOOLBAR_HIGHLIGHTER_TIMER, wxTimerEvent);
wxDECLARE_EVENT(EVT_GLCANVAS_GIZMO_HIGHLIGHTER_TIMER, wxTimerEvent);

class GLCanvas3D
{
    static const double DefaultCameraZoomToBoxMarginFactor;

    class LayersEditing
    {
    public:
        enum EState : unsigned char
        {
            Unknown,
            Editing,
            Completed,
            Num_States
        };

        static const float THICKNESS_BAR_WIDTH;

    private:
        bool                        m_enabled{ false };
        unsigned int                m_z_texture_id{ 0 };
        // Not owned by LayersEditing.
        const DynamicPrintConfig   *m_config{ nullptr };
        // ModelObject for the currently selected object (Model::objects[last_object_id]).
        const ModelObject          *m_model_object{ nullptr };
        // Maximum z of the currently selected object (Model::objects[last_object_id]).
        float                       m_object_max_z{ 0.0f };
        // Owned by LayersEditing.
        SlicingParameters           *m_slicing_parameters{ nullptr };
        std::vector<double>         m_layer_height_profile;
        bool                        m_layer_height_profile_modified{ false };

        mutable float               m_adaptive_quality{ 0.5f };
        mutable HeightProfileSmoothingParams m_smooth_params;
        
        static float                s_overlay_window_width;

        struct LayersTexture
        {
            // Texture data
            std::vector<char>   data;
            // Width of the texture, top level.
            size_t              width{ 0 };
            // Height of the texture, top level.
            size_t              height{ 0 };
            // For how many levels of detail is the data allocated?
            size_t              levels{ 0 };
            // Number of texture cells allocated for the height texture.
            size_t              cells{ 0 };
            // Does it need to be refreshed?
            bool                valid{ false };
        };
        LayersTexture   m_layers_texture;

    public:
        EState state{ Unknown };
        float band_width{ 2.0f };
        float strength{ 0.005f };
        int last_object_id{ -1 };
        float last_z{ 0.0f };
        LayerHeightEditActionType last_action{ LAYER_HEIGHT_EDIT_ACTION_INCREASE };
#if ENABLE_LEGACY_OPENGL_REMOVAL
        struct Profile
        {
            GLModel baseline;
            GLModel profile;
            GLModel background;
            float old_canvas_width{ 0.0f };
            std::vector<double> old_layer_height_profile;
        };
        Profile m_profile;
#endif // ENABLE_LEGACY_OPENGL_REMOVAL

        LayersEditing() = default;
        ~LayersEditing();

        void init();

        void set_config(const DynamicPrintConfig* config);
        void select_object(const Model &model, int object_id);

        bool is_allowed() const;

        bool is_enabled() const;
        void set_enabled(bool enabled);

        void render_overlay(const GLCanvas3D& canvas);
        void render_volumes(const GLCanvas3D& canvas, const GLVolumeCollection& volumes);

		void adjust_layer_height_profile();
		void accept_changes(GLCanvas3D& canvas);
        void reset_layer_height_profile(GLCanvas3D& canvas);
        void adaptive_layer_height_profile(GLCanvas3D& canvas, float quality_factor);
        void smooth_layer_height_profile(GLCanvas3D& canvas, const HeightProfileSmoothingParams& smoothing_params);

        static float get_cursor_z_relative(const GLCanvas3D& canvas);
        static bool bar_rect_contains(const GLCanvas3D& canvas, float x, float y);
        static Rect get_bar_rect_screen(const GLCanvas3D& canvas);
#if !ENABLE_LEGACY_OPENGL_REMOVAL
        static Rect get_bar_rect_viewport(const GLCanvas3D& canvas);
#endif // !ENABLE_LEGACY_OPENGL_REMOVAL
        static float get_overlay_window_width() { return LayersEditing::s_overlay_window_width; }

        float object_max_z() const { return m_object_max_z; }

        std::string get_tooltip(const GLCanvas3D& canvas) const;

    private:
        bool is_initialized() const;
        void generate_layer_height_texture();
#if ENABLE_LEGACY_OPENGL_REMOVAL
        void render_active_object_annotations(const GLCanvas3D& canvas);
        void render_profile(const GLCanvas3D& canvas);
#else
        void render_active_object_annotations(const GLCanvas3D& canvas, const Rect& bar_rect);
        void render_profile(const Rect& bar_rect);
#endif // ENABLE_LEGACY_OPENGL_REMOVAL
        void update_slicing_parameters();

        static float thickness_bar_width(const GLCanvas3D &canvas);        
    };

    struct Mouse
    {
        struct Drag
        {
            static const Point Invalid_2D_Point;
            static const Vec3d Invalid_3D_Point;
            static const int MoveThresholdPx;

            Point start_position_2D;
            Vec3d start_position_3D;
            int move_volume_idx;
            bool move_requires_threshold;
            Point move_start_threshold_position_2D;

        public:
            Drag();
        };

        bool dragging;
        Vec2d position;
        Vec3d scene_position;
        Drag drag;
        bool ignore_left_up;

        Mouse();

        void set_start_position_2D_as_invalid() { drag.start_position_2D = Drag::Invalid_2D_Point; }
        void set_start_position_3D_as_invalid() { drag.start_position_3D = Drag::Invalid_3D_Point; }
        void set_move_start_threshold_position_2D_as_invalid() { drag.move_start_threshold_position_2D = Drag::Invalid_2D_Point; }

        bool is_start_position_2D_defined() const { return (drag.start_position_2D != Drag::Invalid_2D_Point); }
        bool is_start_position_3D_defined() const { return (drag.start_position_3D != Drag::Invalid_3D_Point); }
        bool is_move_start_threshold_position_2D_defined() const { return (drag.move_start_threshold_position_2D != Drag::Invalid_2D_Point); }
        bool is_move_threshold_met(const Point& mouse_pos) const {
            return (std::abs(mouse_pos(0) - drag.move_start_threshold_position_2D(0)) > Drag::MoveThresholdPx)
                || (std::abs(mouse_pos(1) - drag.move_start_threshold_position_2D(1)) > Drag::MoveThresholdPx);
        }
    };

    struct SlaCap
    {
#if ENABLE_LEGACY_OPENGL_REMOVAL
        struct Triangles
        {
            GLModel object;
            GLModel supports;
        };
        typedef std::map<unsigned int, Triangles> ObjectIdToModelsMap;
        double z;
        ObjectIdToModelsMap triangles;
#else
        struct Triangles
        {
            Pointf3s object;
            Pointf3s supports;
        };
        typedef std::map<unsigned int, Triangles> ObjectIdToTrianglesMap;
        double z;
        ObjectIdToTrianglesMap triangles;
#endif // ENABLE_LEGACY_OPENGL_REMOVAL

        SlaCap() { reset(); }
        void reset() { z = DBL_MAX; triangles.clear(); }
        bool matches(double z) const { return this->z == z; }
    };

    enum class EWarning {
        ObjectOutside,
        ToolpathOutside,
        SlaSupportsOutside,
        SomethingNotShown,
        ObjectClashed
    };

    class RenderStats
    {
    private:
        std::chrono::time_point<std::chrono::high_resolution_clock> m_measuring_start;
        int m_fps_out = -1;
        int m_fps_running = 0;
    public:
        void increment_fps_counter() { ++m_fps_running; }
        int get_fps() { return m_fps_out; }
        int get_fps_and_reset_if_needed() {
            auto cur_time = std::chrono::high_resolution_clock::now();
            int elapsed_ms = std::chrono::duration_cast<std::chrono::milliseconds>(cur_time-m_measuring_start).count();
            if (elapsed_ms > 1000  || m_fps_out == -1) {
                m_measuring_start = cur_time;
                m_fps_out = int (1000. * m_fps_running / elapsed_ms);
                m_fps_running = 0;
            }
            return m_fps_out;
        }

    };

    class Labels
    {
        bool m_enabled{ false };
        bool m_shown{ false };
        GLCanvas3D& m_canvas;

    public:
        explicit Labels(GLCanvas3D& canvas) : m_canvas(canvas) {}
        void enable(bool enable) { m_enabled = enable; }
        void show(bool show) { m_shown = m_enabled ? show : false; }
        bool is_shown() const { return m_shown; }
        void render(const std::vector<const ModelInstance*>& sorted_instances) const;
    };

    class Tooltip
    {
        std::string m_text;
        std::chrono::steady_clock::time_point m_start_time;
        // Indicator that the mouse is inside an ImGUI dialog, therefore the tooltip should be suppressed.
        bool m_in_imgui = false;

    public:
        bool is_empty() const { return m_text.empty(); }
        void set_text(const std::string& text);
        void render(const Vec2d& mouse_position, GLCanvas3D& canvas);
        // Indicates that the mouse is inside an ImGUI dialog, therefore the tooltip should be suppressed.
        void set_in_imgui(bool b) { m_in_imgui = b; }
        bool is_in_imgui() const { return m_in_imgui; }
    };

    class Slope
    {
        bool m_enabled{ false };
        GLVolumeCollection& m_volumes;
    public:
        Slope(GLVolumeCollection& volumes) : m_volumes(volumes) {}

        void enable(bool enable) { m_enabled = enable; }
        bool is_enabled() const { return m_enabled; }
        void use(bool use) { m_volumes.set_slope_active(m_enabled ? use : false); }
        bool is_used() const { return m_volumes.is_slope_active(); }
        void set_normal_angle(float angle_in_deg) const {
            m_volumes.set_slope_normal_z(-::cos(Geometry::deg2rad(90.0f - angle_in_deg)));
        }
    };

    class RenderTimer : public wxTimer {
    private:
        virtual void Notify() override;
    };

    class ToolbarHighlighterTimer : public wxTimer {
    private:
        virtual void Notify() override;
    };

    class GizmoHighlighterTimer : public wxTimer {
    private:
        virtual void Notify() override;
    };

public:
    enum ECursorType : unsigned char
    {
        Standard,
        Cross
    };

    struct ArrangeSettings
    {
        float distance           = 6.f;
        float distance_from_bed  = 0.f;
//        float distance_seq_print = 6.;    // Used when sequential print is ON
//        float distance_sla       = 6.;
        float accuracy           = 0.65f; // Unused currently
        bool  enable_rotation    = false;
    };

private:
    wxGLCanvas* m_canvas;
    wxGLContext* m_context;
#if ENABLE_RAYCAST_PICKING
    SceneRaycaster m_scene_raycaster;
#endif // ENABLE_RAYCAST_PICKING
    Bed3D &m_bed;
#if ENABLE_RETINA_GL
    std::unique_ptr<RetinaHelper> m_retina_helper;
#endif
    bool m_in_render;
    wxTimer m_timer;
    LayersEditing m_layers_editing;
    Mouse m_mouse;
    GLGizmosManager m_gizmos;
    GLToolbar m_main_toolbar;
    GLToolbar m_undoredo_toolbar;
    std::array<ClippingPlane, 2> m_clipping_planes;
    ClippingPlane m_camera_clipping_plane;
    bool m_use_clipping_planes;
    std::array<SlaCap, 2> m_sla_caps;
    std::string m_sidebar_field;
    // when true renders an extra frame by not resetting m_dirty to false
    // see request_extra_frame()
    bool m_extra_frame_requested;
    bool m_event_handlers_bound{ false };

    GLVolumeCollection m_volumes;
    GCodeViewer m_gcode_viewer;

    RenderTimer m_render_timer;

    Selection m_selection;
    const DynamicPrintConfig* m_config;
    Model* m_model;
    BackgroundSlicingProcess *m_process;
    bool m_requires_check_outside_state{ false };

    std::array<unsigned int, 2> m_old_size{ 0, 0 };

    // Screen is only refreshed from the OnIdle handler if it is dirty.
    bool m_dirty;
    bool m_initialized;
    bool m_apply_zoom_to_volumes_filter;
    bool m_picking_enabled;
    bool m_moving_enabled;
    bool m_dynamic_background_enabled;
    bool m_multisample_allowed;
    bool m_moving;
    bool m_tab_down;
    ECursorType m_cursor_type;
    GLSelectionRectangle m_rectangle_selection;
    std::vector<int> m_hover_volume_idxs;

    // Following variable is obsolete and it should be safe to remove it.
    // I just don't want to do it now before a release (Lukas Matena 24.3.2019)
    bool m_render_sla_auxiliaries;

    bool m_reload_delayed;

<<<<<<< HEAD
=======
#if ENABLE_RENDER_PICKING_PASS
    bool m_show_picking_texture;
#endif // ENABLE_RENDER_PICKING_PASS

    KeyAutoRepeatFilter m_shift_kar_filter;
    KeyAutoRepeatFilter m_ctrl_kar_filter;

>>>>>>> ca34518b
    RenderStats m_render_stats;

    int m_imgui_undo_redo_hovered_pos{ -1 };
    int m_mouse_wheel{ 0 };
    int m_selected_extruder;

    Labels m_labels;
    Tooltip m_tooltip;
    bool m_tooltip_enabled{ true };
    Slope m_slope;

    ArrangeSettings m_arrange_settings_fff, m_arrange_settings_sla,
        m_arrange_settings_fff_seq_print;

    PrinterTechnology current_printer_technology() const;

    template<class Self>
    static auto & get_arrange_settings(Self *self) {
        PrinterTechnology ptech = self->current_printer_technology();

        auto *ptr = &self->m_arrange_settings_fff;

        if (ptech == ptSLA) {
            ptr = &self->m_arrange_settings_sla;
        } else if (ptech == ptFFF) {
            auto co_opt = self->m_config->template option<ConfigOptionBool>("complete_objects");
            if (co_opt && co_opt->value)
                ptr = &self->m_arrange_settings_fff_seq_print;
            else
                ptr = &self->m_arrange_settings_fff;
        }

        return *ptr;
    }

    ArrangeSettings &get_arrange_settings() { return get_arrange_settings(this); }

    void load_arrange_settings();

    class SequentialPrintClearance
    {
        GLModel m_fill;
        GLModel m_perimeter;
        bool m_render_fill{ true };
        bool m_visible{ false };

        std::vector<Pointf3s> m_hull_2d_cache;

    public:
        void set_polygons(const Polygons& polygons);
        void set_render_fill(bool render_fill) { m_render_fill = render_fill; }
        void set_visible(bool visible) { m_visible = visible; }
        void render();

        friend class GLCanvas3D;
    };

    SequentialPrintClearance m_sequential_print_clearance;
    bool m_sequential_print_clearance_first_displacement{ true };

    struct ToolbarHighlighter
    {
        void set_timer_owner(wxEvtHandler* owner, int timerid = wxID_ANY);
        void init(GLToolbarItem* toolbar_item, GLCanvas3D* canvas);
        void blink();
        void invalidate();
        bool                    m_render_arrow{ false };
        GLToolbarItem*          m_toolbar_item{ nullptr };
    private:
        GLCanvas3D*             m_canvas{ nullptr };
        int				        m_blink_counter{ 0 };
        ToolbarHighlighterTimer m_timer;       
    }
    m_toolbar_highlighter;

    struct GizmoHighlighter
    {
        void set_timer_owner(wxEvtHandler* owner, int timerid = wxID_ANY);
        void init(GLGizmosManager* manager, GLGizmosManager::EType gizmo, GLCanvas3D* canvas);
        void blink();
        void invalidate();
        bool                    m_render_arrow{ false };
        GLGizmosManager::EType  m_gizmo_type;
    private:
        GLGizmosManager*        m_gizmo_manager{ nullptr };
        GLCanvas3D*             m_canvas{ nullptr };
        int				        m_blink_counter{ 0 };
        GizmoHighlighterTimer   m_timer;

    }
    m_gizmo_highlighter;

#if ENABLE_LEGACY_OPENGL_REMOVAL
#if ENABLE_SHOW_CAMERA_TARGET
    struct CameraTarget
    {
        std::array<GLModel, 3> axis;
        Vec3d target{ Vec3d::Zero() };
    };

    CameraTarget m_camera_target;
#endif // ENABLE_SHOW_CAMERA_TARGET
    GLModel m_background;
#endif // ENABLE_LEGACY_OPENGL_REMOVAL

public:
    explicit GLCanvas3D(wxGLCanvas* canvas, Bed3D &bed);
    ~GLCanvas3D();

    bool is_initialized() const { return m_initialized; }

    void set_context(wxGLContext* context) { m_context = context; }

    wxGLCanvas* get_wxglcanvas() { return m_canvas; }
	const wxGLCanvas* get_wxglcanvas() const { return m_canvas; }

    bool init();
    void post_event(wxEvent &&event);

#if ENABLE_RAYCAST_PICKING
<<<<<<< HEAD
    std::shared_ptr<SceneRaycasterItem> add_raycaster_for_picking(SceneRaycaster::EType type, int id, const MeshRaycaster& raycaster, const Transform3d& trafo) {
        return m_scene_raycaster.add_raycaster(type, id, raycaster, trafo);
=======
    std::shared_ptr<SceneRaycasterItem> add_raycaster_for_picking(SceneRaycaster::EType type, int id, const MeshRaycaster& raycaster,
        const Transform3d& trafo, bool use_back_faces = false) {
        return m_scene_raycaster.add_raycaster(type, id, raycaster, trafo, use_back_faces);
>>>>>>> ca34518b
    }
    void remove_raycasters_for_picking(SceneRaycaster::EType type, int id) {
        m_scene_raycaster.remove_raycasters(type, id);
    }
    void remove_raycasters_for_picking(SceneRaycaster::EType type) {
        m_scene_raycaster.remove_raycasters(type);
    }

    std::vector<std::shared_ptr<SceneRaycasterItem>>* get_raycasters_for_picking(SceneRaycaster::EType type) {
        return m_scene_raycaster.get_raycasters(type);
    }

    void set_raycaster_gizmos_on_top(bool value) {
        m_scene_raycaster.set_gizmos_on_top(value);
    }
#endif // ENABLE_RAYCAST_PICKING

    void set_as_dirty();
    void requires_check_outside_state() { m_requires_check_outside_state = true; }

    unsigned int get_volumes_count() const;
    const GLVolumeCollection& get_volumes() const { return m_volumes; }
    void reset_volumes();
    ModelInstanceEPrintVolumeState check_volumes_outside_state() const;

    void init_gcode_viewer() { m_gcode_viewer.init(); }
    void reset_gcode_toolpaths() { m_gcode_viewer.reset(); }
    const GCodeViewer::SequentialView& get_gcode_sequential_view() const { return m_gcode_viewer.get_sequential_view(); }
    void update_gcode_sequential_view_current(unsigned int first, unsigned int last) { m_gcode_viewer.update_sequential_view_current(first, last); }

    void toggle_sla_auxiliaries_visibility(bool visible, const ModelObject* mo = nullptr, int instance_idx = -1);
    void toggle_model_objects_visibility(bool visible, const ModelObject* mo = nullptr, int instance_idx = -1, const ModelVolume* mv = nullptr);
    void update_instance_printable_state_for_object(size_t obj_idx);
    void update_instance_printable_state_for_objects(const std::vector<size_t>& object_idxs);

    void set_config(const DynamicPrintConfig* config);
    void set_process(BackgroundSlicingProcess* process);
    void set_model(Model* model);
    const Model* get_model() const { return m_model; }

    const Selection& get_selection() const { return m_selection; }
    Selection& get_selection() { return m_selection; }

    const GLGizmosManager& get_gizmos_manager() const { return m_gizmos; }
    GLGizmosManager& get_gizmos_manager() { return m_gizmos; }

    void bed_shape_changed();

    void set_clipping_plane(unsigned int id, const ClippingPlane& plane) {
        if (id < 2) {
            m_clipping_planes[id] = plane;
            m_sla_caps[id].reset();
        }
    }
    void reset_clipping_planes_cache() { m_sla_caps[0].triangles.clear(); m_sla_caps[1].triangles.clear(); }
    void set_use_clipping_planes(bool use) { m_use_clipping_planes = use; }

    bool                                get_use_clipping_planes() const { return m_use_clipping_planes; }
    const std::array<ClippingPlane, 2> &get_clipping_planes() const { return m_clipping_planes; };

    void refresh_camera_scene_box();

    BoundingBoxf3 volumes_bounding_box() const;
    BoundingBoxf3 scene_bounding_box() const;

    bool is_layers_editing_enabled() const;
    bool is_layers_editing_allowed() const;
    bool is_search_pressed() const;

    void reset_layer_height_profile();
    void adaptive_layer_height_profile(float quality_factor);
    void smooth_layer_height_profile(const HeightProfileSmoothingParams& smoothing_params);

    bool is_reload_delayed() const;

    void enable_layers_editing(bool enable);
    void enable_legend_texture(bool enable);
    void enable_picking(bool enable);
    void enable_moving(bool enable);
    void enable_gizmos(bool enable);
    void enable_selection(bool enable);
    void enable_main_toolbar(bool enable);
    void enable_undoredo_toolbar(bool enable);
    void enable_dynamic_background(bool enable);
    void enable_labels(bool enable) { m_labels.enable(enable); }
    void enable_slope(bool enable) { m_slope.enable(enable); }
    void allow_multisample(bool allow);

    void zoom_to_bed();
    void zoom_to_volumes();
    void zoom_to_selection();
    void zoom_to_gcode();
    void select_view(const std::string& direction);

    void update_volumes_colors_by_extruder();

#if ENABLE_WORLD_COORDINATE
    bool is_dragging() const { return m_gizmos.is_dragging() || (m_moving && !m_mouse.scene_position.isApprox(m_mouse.drag.start_position_3D)); }
#else
    bool is_dragging() const { return m_gizmos.is_dragging() || m_moving; }
#endif // ENABLE_WORLD_COORDINATE

    void render();
    // printable_only == false -> render also non printable volumes as grayed
    // parts_only == false -> render also sla support and pad
    void render_thumbnail(ThumbnailData& thumbnail_data, unsigned int w, unsigned int h, const ThumbnailsParams& thumbnail_params, Camera::EType camera_type);
    void render_thumbnail(ThumbnailData& thumbnail_data, unsigned int w, unsigned int h, const ThumbnailsParams& thumbnail_params, const GLVolumeCollection& volumes, Camera::EType camera_type);

    void select_all();
    void deselect_all();
    void delete_selected();
    void ensure_on_bed(unsigned int object_idx, bool allow_negative_z);

    bool is_gcode_legend_enabled() const { return m_gcode_viewer.is_legend_enabled(); }
    GCodeViewer::EViewType get_gcode_view_type() const { return m_gcode_viewer.get_view_type(); }
    const std::vector<double>& get_gcode_layers_zs() const;
    std::vector<double> get_volumes_print_zs(bool active_only) const;
    unsigned int get_gcode_options_visibility_flags() const { return m_gcode_viewer.get_options_visibility_flags(); }
    void set_gcode_options_visibility_from_flags(unsigned int flags);
    unsigned int get_toolpath_role_visibility_flags() const { return m_gcode_viewer.get_toolpath_role_visibility_flags(); }
    void set_toolpath_role_visibility_flags(unsigned int flags);
    void set_toolpath_view_type(GCodeViewer::EViewType type);
    void set_volumes_z_range(const std::array<double, 2>& range);
    void set_toolpaths_z_range(const std::array<unsigned int, 2>& range);
    std::vector<CustomGCode::Item>& get_custom_gcode_per_print_z() { return m_gcode_viewer.get_custom_gcode_per_print_z(); }
    size_t get_gcode_extruders_count() { return m_gcode_viewer.get_extruders_count(); }

    std::vector<int> load_object(const ModelObject& model_object, int obj_idx, std::vector<int> instance_idxs);
    std::vector<int> load_object(const Model& model, int obj_idx);

    void mirror_selection(Axis axis);

    void reload_scene(bool refresh_immediately, bool force_full_scene_refresh = false);

    void load_gcode_preview(const GCodeProcessorResult& gcode_result, const std::vector<std::string>& str_tool_colors);
#if ENABLE_PREVIEW_LAYOUT
    void refresh_gcode_preview_render_paths(bool keep_sequential_current_first, bool keep_sequential_current_last);
#else
    void refresh_gcode_preview_render_paths();
#endif // ENABLE_PREVIEW_LAYOUT
    void set_gcode_view_preview_type(GCodeViewer::EViewType type) { return m_gcode_viewer.set_view_type(type); }
    GCodeViewer::EViewType get_gcode_view_preview_type() const { return m_gcode_viewer.get_view_type(); }
    void load_sla_preview();
    void load_preview(const std::vector<std::string>& str_tool_colors, const std::vector<CustomGCode::Item>& color_print_values);
    void bind_event_handlers();
    void unbind_event_handlers();

    void on_size(wxSizeEvent& evt);
    void on_idle(wxIdleEvent& evt);
    void on_char(wxKeyEvent& evt);
    void on_key(wxKeyEvent& evt);
    void on_mouse_wheel(wxMouseEvent& evt);
    void on_timer(wxTimerEvent& evt);
    void on_render_timer(wxTimerEvent& evt);
    void on_mouse(wxMouseEvent& evt);
    void on_paint(wxPaintEvent& evt);
    void on_set_focus(wxFocusEvent& evt);

    Size get_canvas_size() const;
    Vec2d get_local_mouse_position() const;

    void set_tooltip(const std::string& tooltip);

    // the following methods add a snapshot to the undo/redo stack, unless the given string is empty
    void do_move(const std::string& snapshot_type);
    void do_rotate(const std::string& snapshot_type);
    void do_scale(const std::string& snapshot_type);
    void do_mirror(const std::string& snapshot_type);
#if ENABLE_WORLD_COORDINATE
    void do_reset_skew(const std::string& snapshot_type);
#endif // ENABLE_WORLD_COORDINATE

    void update_gizmos_on_off_state();
    void reset_all_gizmos() { m_gizmos.reset_all_states(); }

    void handle_sidebar_focus_event(const std::string& opt_key, bool focus_on);
    void handle_layers_data_focus_event(const t_layer_height_range range, const EditorType type);

    void update_ui_from_settings();

    int get_move_volume_id() const { return m_mouse.drag.move_volume_idx; }
    int get_first_hover_volume_idx() const { return m_hover_volume_idxs.empty() ? -1 : m_hover_volume_idxs.front(); }
    void set_selected_extruder(int extruder) { m_selected_extruder = extruder;}
    
    class WipeTowerInfo {
    protected:
        Vec2d m_pos = {NaNd, NaNd};
        double m_rotation = 0.;
        BoundingBoxf m_bb;
        friend class GLCanvas3D;

    public:        
        inline operator bool() const {
            return !std::isnan(m_pos.x()) && !std::isnan(m_pos.y());
        }
        
        inline const Vec2d& pos() const { return m_pos; }
        inline double rotation() const { return m_rotation; }
        inline const Vec2d bb_size() const { return m_bb.size(); }
        
        void apply_wipe_tower() const;
    };
    
    WipeTowerInfo get_wipe_tower_info() const;

    // Returns the view ray line, in world coordinate, at the given mouse position.
    Linef3 mouse_ray(const Point& mouse_pos);

    bool is_mouse_dragging() const { return m_mouse.dragging; }

    double get_size_proportional_to_max_bed_size(double factor) const;

    void set_cursor(ECursorType type);
    void msw_rescale();

    void request_extra_frame() { m_extra_frame_requested = true; }
    
    void schedule_extra_frame(int miliseconds);

    float get_main_toolbar_height() { return m_main_toolbar.get_height(); }
    int get_main_toolbar_item_id(const std::string& name) const { return m_main_toolbar.get_item_id(name); }
    void force_main_toolbar_left_action(int item_id) { m_main_toolbar.force_left_action(item_id, *this); }
    void force_main_toolbar_right_action(int item_id) { m_main_toolbar.force_right_action(item_id, *this); }
    void update_tooltip_for_settings_item_in_main_toolbar();

    bool has_toolpaths_to_export() const;
    void export_toolpaths_to_obj(const char* filename) const;

    void mouse_up_cleanup();

    bool are_labels_shown() const { return m_labels.is_shown(); }
    void show_labels(bool show) { m_labels.show(show); }

#if ENABLE_PREVIEW_LAYOUT
    bool is_legend_shown() const { return m_gcode_viewer.is_legend_enabled(); }
    void show_legend(bool show) { m_gcode_viewer.enable_legend(show); m_dirty = true; }
#endif // ENABLE_PREVIEW_LAYOUT

    bool is_using_slope() const { return m_slope.is_used(); }
    void use_slope(bool use) { m_slope.use(use); }
    void set_slope_normal_angle(float angle_in_deg) { m_slope.set_normal_angle(angle_in_deg); }

    void highlight_toolbar_item(const std::string& item_name);
    void highlight_gizmo(const std::string& gizmo_name);

    ArrangeSettings get_arrange_settings() const {
        const ArrangeSettings &settings = get_arrange_settings(this);
        ArrangeSettings ret = settings;
        if (&settings == &m_arrange_settings_fff_seq_print) {
            ret.distance = std::max(ret.distance,
                                    float(min_object_distance(*m_config)));
        }

        return ret;
    }

    // Timestamp for FPS calculation and notification fade-outs.
    static int64_t timestamp_now() {
#ifdef _WIN32
        // Cheaper on Windows, calls GetSystemTimeAsFileTime()
        return wxGetUTCTimeMillis().GetValue();
#else
        // calls clock()
        return wxGetLocalTimeMillis().GetValue();
#endif
    }

    void reset_sequential_print_clearance() {
        m_sequential_print_clearance.set_visible(false);
        m_sequential_print_clearance.set_render_fill(false);
        m_sequential_print_clearance.set_polygons(Polygons());
    }

    void set_sequential_print_clearance_visible(bool visible) {
        m_sequential_print_clearance.set_visible(visible);
    }

    void set_sequential_print_clearance_render_fill(bool render_fill) {
        m_sequential_print_clearance.set_render_fill(render_fill);
    }

    void set_sequential_print_clearance_polygons(const Polygons& polygons) {
        m_sequential_print_clearance.set_polygons(polygons);
    }

    void update_sequential_clearance();

    const Print* fff_print() const;
    const SLAPrint* sla_print() const;

    void reset_old_size() { m_old_size = { 0, 0 }; }

    bool is_object_sinking(int object_idx) const;

private:
    bool _is_shown_on_screen() const;

    bool _init_toolbars();
    bool _init_main_toolbar();
    bool _init_undoredo_toolbar();
    bool _init_view_toolbar();
    bool _init_collapse_toolbar();

    bool _set_current();
    void _resize(unsigned int w, unsigned int h);

    BoundingBoxf3 _max_bounding_box(bool include_gizmos, bool include_bed_model) const;

    void _zoom_to_box(const BoundingBoxf3& box, double margin_factor = DefaultCameraZoomToBoxMarginFactor);
    void _update_camera_zoom(double zoom);

    void _refresh_if_shown_on_screen();

    void _picking_pass();
    void _rectangular_selection_picking_pass();
    void _render_background();
#if ENABLE_LEGACY_OPENGL_REMOVAL
    void _render_bed(const Transform3d& view_matrix, const Transform3d& projection_matrix, bool bottom, bool show_axes);
    void _render_bed_for_picking(const Transform3d& view_matrix, const Transform3d& projection_matrix, bool bottom);
#else
    void _render_bed(bool bottom, bool show_axes);
    void _render_bed_for_picking(bool bottom);
#endif // ENABLE_LEGACY_OPENGL_REMOVAL
    void _render_objects(GLVolumeCollection::ERenderType type);
    void _render_gcode();
#if ENABLE_SHOW_TOOLPATHS_COG
    void _render_gcode_cog();
#endif // ENABLE_SHOW_TOOLPATHS_COG
    void _render_selection();
    void _render_sequential_clearance();
#if ENABLE_RENDER_SELECTION_CENTER
    void _render_selection_center();
#endif // ENABLE_RENDER_SELECTION_CENTER
    void _check_and_update_toolbar_icon_scale();
    void _render_overlays();
#if ENABLE_RAYCAST_PICKING
    void _render_volumes_for_picking(const Camera& camera) const;
#else
    void _render_volumes_for_picking() const;
#endif // ENABLE_RAYCAST_PICKING
    void _render_current_gizmo() const;
    void _render_gizmos_overlay();
    void _render_main_toolbar();
    void _render_undoredo_toolbar();
    void _render_collapse_toolbar() const;
    void _render_view_toolbar() const;
#if ENABLE_SHOW_CAMERA_TARGET
    void _render_camera_target();
#endif // ENABLE_SHOW_CAMERA_TARGET
    void _render_sla_slices();
    void _render_selection_sidebar_hints();
    bool _render_undo_redo_stack(const bool is_undo, float pos_x);
    bool _render_search_list(float pos_x);
    bool _render_arrange_menu(float pos_x);
    void _render_thumbnail_internal(ThumbnailData& thumbnail_data, const ThumbnailsParams& thumbnail_params, const GLVolumeCollection& volumes, Camera::EType camera_type);
    // render thumbnail using an off-screen framebuffer
    void _render_thumbnail_framebuffer(ThumbnailData& thumbnail_data, unsigned int w, unsigned int h, const ThumbnailsParams& thumbnail_params, const GLVolumeCollection& volumes, Camera::EType camera_type);
    // render thumbnail using an off-screen framebuffer when GLEW_EXT_framebuffer_object is supported
    void _render_thumbnail_framebuffer_ext(ThumbnailData& thumbnail_data, unsigned int w, unsigned int h, const ThumbnailsParams& thumbnail_params, const GLVolumeCollection& volumes, Camera::EType camera_type);
    // render thumbnail using the default framebuffer
    void _render_thumbnail_legacy(ThumbnailData& thumbnail_data, unsigned int w, unsigned int h, const ThumbnailsParams& thumbnail_params, const GLVolumeCollection& volumes, Camera::EType camera_type);

    void _update_volumes_hover_state();

    void _perform_layer_editing_action(wxMouseEvent* evt = nullptr);

    // Convert the screen space coordinate to an object space coordinate.
    // If the Z screen space coordinate is not provided, a depth buffer value is substituted.
    Vec3d _mouse_to_3d(const Point& mouse_pos, float* z = nullptr);

    // Convert the screen space coordinate to world coordinate on the bed.
    Vec3d _mouse_to_bed_3d(const Point& mouse_pos);

    void _start_timer();
    void _stop_timer();

    // Create 3D thick extrusion lines for a skirt and brim.
    // Adds a new Slic3r::GUI::3DScene::Volume to volumes, updates collision with the build_volume.
    void _load_print_toolpaths(const BuildVolume &build_volume);
    // Create 3D thick extrusion lines for object forming extrusions.
    // Adds a new Slic3r::GUI::3DScene::Volume to $self->volumes,
    // one for perimeters, one for infill and one for supports, updates collision with the build_volume.
    void _load_print_object_toolpaths(const PrintObject& print_object, const BuildVolume &build_volume,
        const std::vector<std::string>& str_tool_colors, const std::vector<CustomGCode::Item>& color_print_values);
    // Create 3D thick extrusion lines for wipe tower extrusions, updates collision with the build_volume.
    void _load_wipe_tower_toolpaths(const BuildVolume &build_volume, const std::vector<std::string>& str_tool_colors);

    // Load SLA objects and support structures for objects, for which the slaposSliceSupports step has been finished.
	void _load_sla_shells();
    void _update_sla_shells_outside_state();
    void _set_warning_notification_if_needed(EWarning warning);

    // generates a warning notification containing the given message
    void _set_warning_notification(EWarning warning, bool state);

    bool _is_any_volume_outside() const;

    // updates the selection from the content of m_hover_volume_idxs
    void _update_selection_from_hover();

    bool _deactivate_undo_redo_toolbar_items();
    bool _deactivate_search_toolbar_item();
    bool _activate_search_toolbar_item();
    bool _deactivate_collapse_toolbar_items();
    bool _deactivate_arrange_menu();

    float get_overlay_window_width() { return LayersEditing::get_overlay_window_width(); }
};

} // namespace GUI
} // namespace Slic3r

#endif // slic3r_GLCanvas3D_hpp_<|MERGE_RESOLUTION|>--- conflicted
+++ resolved
@@ -549,8 +549,6 @@
 
     bool m_reload_delayed;
 
-<<<<<<< HEAD
-=======
 #if ENABLE_RENDER_PICKING_PASS
     bool m_show_picking_texture;
 #endif // ENABLE_RENDER_PICKING_PASS
@@ -558,7 +556,6 @@
     KeyAutoRepeatFilter m_shift_kar_filter;
     KeyAutoRepeatFilter m_ctrl_kar_filter;
 
->>>>>>> ca34518b
     RenderStats m_render_stats;
 
     int m_imgui_undo_redo_hovered_pos{ -1 };
@@ -679,14 +676,9 @@
     void post_event(wxEvent &&event);
 
 #if ENABLE_RAYCAST_PICKING
-<<<<<<< HEAD
-    std::shared_ptr<SceneRaycasterItem> add_raycaster_for_picking(SceneRaycaster::EType type, int id, const MeshRaycaster& raycaster, const Transform3d& trafo) {
-        return m_scene_raycaster.add_raycaster(type, id, raycaster, trafo);
-=======
     std::shared_ptr<SceneRaycasterItem> add_raycaster_for_picking(SceneRaycaster::EType type, int id, const MeshRaycaster& raycaster,
         const Transform3d& trafo, bool use_back_faces = false) {
         return m_scene_raycaster.add_raycaster(type, id, raycaster, trafo, use_back_faces);
->>>>>>> ca34518b
     }
     void remove_raycasters_for_picking(SceneRaycaster::EType type, int id) {
         m_scene_raycaster.remove_raycasters(type, id);
