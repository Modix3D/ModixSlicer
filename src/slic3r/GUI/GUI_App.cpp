#include "libslic3r/Technologies.hpp"
#include "GUI_App.hpp"
#include "GUI_ObjectList.hpp"
#include "GUI_ObjectManipulation.hpp"
#include "I18N.hpp"

#include <algorithm>
#include <iterator>
#include <exception>
#include <cstdlib>
#include <boost/lexical_cast.hpp>
#include <boost/algorithm/string.hpp>
#include <boost/log/trivial.hpp>
#include <boost/nowide/convert.hpp>

#include <wx/stdpaths.h>
#include <wx/imagpng.h>
#include <wx/display.h>
#include <wx/menu.h>
#include <wx/menuitem.h>
#include <wx/filedlg.h>
#include <wx/progdlg.h>
#include <wx/dir.h>
#include <wx/wupdlock.h>
#include <wx/filefn.h>
#include <wx/sysopt.h>
#include <wx/msgdlg.h>
#include <wx/richmsgdlg.h>
#include <wx/log.h>
#include <wx/intl.h>

#include <wx/dialog.h>
#include <wx/textctrl.h>
#include <wx/splash.h>

#include "libslic3r/Utils.hpp"
#include "libslic3r/Model.hpp"
#include "libslic3r/I18N.hpp"
#include "libslic3r/PresetBundle.hpp"

#include "GUI.hpp"
#include "GUI_Utils.hpp"
#include "3DScene.hpp"
#include "MainFrame.hpp"
#include "Plater.hpp"
#include "GLCanvas3D.hpp"

#include "../Utils/PresetUpdater.hpp"
#include "../Utils/PrintHost.hpp"
#include "../Utils/MacDarkMode.hpp"
#include "slic3r/Config/Snapshot.hpp"
#include "ConfigSnapshotDialog.hpp"
#include "FirmwareDialog.hpp"
#include "Preferences.hpp"
#include "Tab.hpp"
#include "SysInfoDialog.hpp"
#include "KBShortcutsDialog.hpp"
#include "UpdateDialogs.hpp"
#include "Mouse3DController.hpp"
#include "RemovableDriveManager.hpp"
#include "InstanceCheck.hpp"
#include "NotificationManager.hpp"
#include "UnsavedChangesDialog.hpp"
#include "PresetComboBoxes.hpp"

#ifdef __WXMSW__
#include <dbt.h>
#include <shlobj.h>
#endif // __WXMSW__

#if ENABLE_THUMBNAIL_GENERATOR_DEBUG
#include <boost/beast/core/detail/base64.hpp>
#include <boost/nowide/fstream.hpp>
#endif // ENABLE_THUMBNAIL_GENERATOR_DEBUG

namespace Slic3r {
namespace GUI {

class MainFrame;

class SplashScreen : public wxSplashScreen
{
public:
    SplashScreen(const wxBitmap& bitmap, long splashStyle, int milliseconds, wxPoint pos = wxDefaultPosition, bool is_decorated = false)
        : wxSplashScreen(bitmap, splashStyle, milliseconds, nullptr, wxID_ANY, 
           wxDefaultPosition, wxDefaultSize, wxSIMPLE_BORDER | wxFRAME_NO_TASKBAR )
    {
        wxASSERT(bitmap.IsOk());
        m_main_bitmap = bitmap;

        if (!is_decorated)
            Decorate(m_main_bitmap, pos, true);

        m_scale = get_display_scale(pos);
        m_font  = get_scaled_sys_font(get_splashscreen_display_scale_factor(pos)).Bold().Larger();        

        if (pos != wxDefaultPosition) {
            this->SetPosition(pos);
            this->CenterOnScreen();
        }
    }

    void SetText(const wxString& text)
    {
        set_bitmap(m_main_bitmap);
        if (!text.empty()) {
            wxBitmap bitmap(m_main_bitmap);

            wxMemoryDC memDC;
            memDC.SelectObject(bitmap);

            wxFont font = wxSystemSettings::GetFont(wxSYS_DEFAULT_GUI_FONT);
            memDC.SetFont(m_font);
            memDC.SetTextForeground(wxColour(237, 107, 33));
            memDC.DrawText(text, int(m_scale * 45), int(m_scale * 200));

            memDC.SelectObject(wxNullBitmap);
            set_bitmap(bitmap);
        }
    }

    static bool Decorate(wxBitmap& bmp, wxPoint screen_pos = wxDefaultPosition, bool force_decor = false)
    {
        if (!bmp.IsOk())
            return false;

        float screen_sf = get_splashscreen_display_scale_factor(screen_pos);
        float screen_scale = get_display_scale(screen_pos);

        if (screen_sf == 1.0) {
            // it means that we have just one display or all displays have a same scale
            // Scale bitmap for this display and continue the decoration
            scale_bitmap(bmp, screen_scale);
        }
        else if (force_decor) {
            // if we are here, it means that bitmap is already scaled for the main display
            // and now we should just scale it th the secondary monitor and continue the decoration
            scale_bitmap(bmp, screen_sf);
        }
        else {
            // if screens have different scale and this function is called with force_decor == false
            // then just rescale the bitmap for the main display scale
            scale_bitmap(bmp, get_display_scale());
            return false;
            // Decoration will be continued later, from the SplashScreen constructor
        }

        // use a memory DC to draw directly onto the bitmap
        wxMemoryDC memDc(bmp);

        // draw an dark grey box at the left of the splashscreen.
        // this box will be 2/5 of the weight of the bitmap, and be at the left.
        int banner_width = (bmp.GetWidth() / 5) * 2 - 2;
        const wxRect banner_rect(wxPoint(0, (bmp.GetHeight() / 9) * 2), wxPoint(banner_width, bmp.GetHeight()));
        wxDCBrushChanger bc(memDc, wxBrush(wxColour(51, 51, 51)));
        wxDCPenChanger pc(memDc, wxPen(wxColour(51, 51, 51)));
        memDc.DrawRectangle(banner_rect);

        wxFont sys_font = get_scaled_sys_font(screen_sf);

<<<<<<< HEAD
    // title
=======
        // title
//@@@@@@@@@@@@@@@@@@@@@@@@@@@@@@@@@@@@@@@@@@@@@@@@@@@@@@@@@@@@@@@@@@@@@@@@@@@@@@@@@@@@@@@@@@@@@@@@@@@@@@@@@@@@@@@@@@@@@@@@@@@@@@@@@@@@@@@@@@@@@@@@@@@@@@@@@@@@@@@@@@@@@@@@@@@@@@@@@@@@@@@@@@@@@@
>>>>>>> 50a6680d
#if ENABLE_GCODE_VIEWER
    	wxString title_string = wxGetApp().is_editor() ? SLIC3R_APP_NAME : GCODEVIEWER_APP_NAME;
#else
<<<<<<< HEAD
    wxString title_string = SLIC3R_APP_NAME;
#endif // ENABLE_GCODE_VIEWER
    wxFont title_font = wxSystemSettings::GetFont(wxSYS_DEFAULT_GUI_FONT);
    title_font.SetPointSize(24);
=======
//@@@@@@@@@@@@@@@@@@@@@@@@@@@@@@@@@@@@@@@@@@@@@@@@@@@@@@@@@@@@@@@@@@@@@@@@@@@@@@@@@@@@@@@@@@@@@@@@@@@@@@@@@@@@@@@@@@@@@@@@@@@@@@@@@@@@@@@@@@@@@@@@@@@@@@@@@@@@@@@@@@@@@@@@@@@@@@@@@@@@@@@@@@@@@@
        wxString title_string = SLIC3R_APP_NAME;
//@@@@@@@@@@@@@@@@@@@@@@@@@@@@@@@@@@@@@@@@@@@@@@@@@@@@@@@@@@@@@@@@@@@@@@@@@@@@@@@@@@@@@@@@@@@@@@@@@@@@@@@@@@@@@@@@@@@@@@@@@@@@@@@@@@@@@@@@@@@@@@@@@@@@@@@@@@@@@@@@@@@@@@@@@@@@@@@@@@@@@@@@@@@@@@
#endif // ENABLE_GCODE_VIEWER
//@@@@@@@@@@@@@@@@@@@@@@@@@@@@@@@@@@@@@@@@@@@@@@@@@@@@@@@@@@@@@@@@@@@@@@@@@@@@@@@@@@@@@@@@@@@@@@@@@@@@@@@@@@@@@@@@@@@@@@@@@@@@@@@@@@@@@@@@@@@@@@@@@@@@@@@@@@@@@@@@@@@@@@@@@@@@@@@@@@@@@@@@@@@@@@
        wxFont title_font = sys_font;
        title_font.SetPointSize(3 * sys_font.GetPointSize());
>>>>>>> 50a6680d


        // dynamically get the version to display
        wxString version_string = _L("Version") + " " + std::string(SLIC3R_VERSION);
        wxFont version_font = sys_font.Larger().Larger();

        // create a copyright notice that uses the year that this file was compiled
        wxString year(__DATE__);
        wxString cr_symbol = wxString::FromUTF8("\xc2\xa9");
        wxString copyright_string = wxString::Format("%s 2016-%s Prusa Research.\n"
            "%s 2011-2018 Alessandro Ranellucci.",
            cr_symbol, year.Mid(year.Length() - 4), cr_symbol) + "\n\n";
        wxFont copyright_font = sys_font.Larger();

        copyright_string += //"Slic3r" + _L("is licensed under the") + _L("GNU Affero General Public License, version 3") + "\n\n" + 
                            _L("PrusaSlicer is based on Slic3r by Alessandro Ranellucci and the RepRap community.") + "\n\n" +
                            _L("Contributions by Henrik Brix Andersen, Nicolas Dandrimont, Mark Hindess, Petr Ledvina, Joseph Lenox, Y. Sapir, Mike Sheldrake, Vojtech Bubnik and numerous others.") + "\n\n" +
                            _L("Splash screen could be desabled from the \"Preferences\"");

        word_wrap_string(copyright_string, banner_width, screen_scale);

        wxCoord margin = int(screen_scale * 20);

        // draw the (orange) labels inside of our black box (at the left of the splashscreen)
        memDc.SetTextForeground(wxColour(237, 107, 33));

        memDc.SetFont(title_font);
        memDc.DrawLabel(title_string, banner_rect.Deflate(margin, 0), wxALIGN_TOP | wxALIGN_LEFT);

        memDc.SetFont(version_font);
        memDc.DrawLabel(version_string, banner_rect.Deflate(margin, 2 * margin), wxALIGN_TOP | wxALIGN_LEFT);

        memDc.SetFont(copyright_font);
        memDc.DrawLabel(copyright_string, banner_rect.Deflate(margin, margin), wxALIGN_BOTTOM | wxALIGN_LEFT);

        return true;
    }

private:
    wxBitmap    m_main_bitmap;
    wxFont      m_font;
    float       m_scale {1.0};

    void set_bitmap(wxBitmap& bmp)
    {
        m_window->SetBitmap(bmp);
        m_window->Refresh();
        m_window->Update();
    }

    static float get_splashscreen_display_scale_factor(wxPoint pos = wxDefaultPosition)
    {
        if (wxDisplay::GetCount() == 1)
            return 1.0;

        wxFrame main_screen_fr(nullptr, wxID_ANY, wxEmptyString);
        wxFrame splash_screen_fr(nullptr, wxID_ANY, wxEmptyString, pos);

#if ENABLE_WX_3_1_3_DPI_CHANGED_EVENT && !defined(__WXGTK__)
        int main_dpi = get_dpi_for_window(&main_screen_fr);
        int splash_dpi = get_dpi_for_window(&splash_screen_fr);
        float sf = (float)splash_dpi / (float)main_dpi;
#else
        // initialize default width_unit according to the width of the one symbol ("m") of the currently active font of this window.
        float sf = (float)splash_screen_fr.GetTextExtent("m").x / (float)main_screen_fr.GetTextExtent("m").x;
#endif // ENABLE_WX_3_1_3_DPI_CHANGED_EVENT

        return sf;
    }

    static float get_display_scale(wxPoint pos = wxDefaultPosition)
    {
        // pos equals to wxDefaultPosition, when display is main
        wxFrame fr(nullptr, wxID_ANY, wxEmptyString, pos);

#if ENABLE_WX_3_1_3_DPI_CHANGED_EVENT && !defined(__WXGTK__)
        int dpi = get_dpi_for_window(&fr);
        float scale = dpi != DPI_DEFAULT ? (float)dpi / DPI_DEFAULT : 1.0;
#else
        // initialize default width_unit according to the width of the one symbol ("m") of the currently active font of this window.
        float scale = 0.1 * std::max<size_t>(10, fr.GetTextExtent("m").x - 1);
#endif // ENABLE_WX_3_1_3_DPI_CHANGED_EVENT

        return scale;
    }

    static void scale_bitmap(wxBitmap& bmp, float scale)
    {
        if (scale == 1.0)
            return;

        wxImage image = bmp.ConvertToImage();
        if (!image.IsOk() || image.GetWidth() == 0 || image.GetHeight() == 0)
            return;

        int width   = int(scale * image.GetWidth());
        int height  = int(scale * image.GetHeight());
        image.Rescale(width, height, wxIMAGE_QUALITY_BILINEAR);

        bmp = wxBitmap(std::move(image));
    }

    static wxFont get_scaled_sys_font(float screen_sf)
    {
        wxFont font = wxSystemSettings::GetFont(wxSYS_DEFAULT_GUI_FONT);
        if (screen_sf != 1.0)
            font.SetPointSize(int(screen_sf * (float)font.GetPointSize()));

        return font;
    }

    static void word_wrap_string(wxString& input, int line_px_len, float scalef)
    {
        // calculate count od symbols in one line according to the scale
        int line_len = int((float)line_px_len / (scalef * 10) + 0.5) + 10;

        int idx = -1;
        int cur_len = 0;
        for (size_t i = 0; i < input.Len(); i++)
        {
            cur_len++;
            if (input[i] == ' ')
                idx = i;
            if (input[i] == '\n')
            {
                idx = -1;
                cur_len = 0;
            }
            if (cur_len >= line_len && idx >= 0)
            {
                input[idx] = '\n';
                cur_len = static_cast<int>(i) - idx;
            }
        }
    }
};

wxString file_wildcards(FileType file_type, const std::string &custom_extension)
{
    static const std::string defaults[FT_SIZE] = {
        /* FT_STL */     "STL files (*.stl)|*.stl;*.STL",
        /* FT_OBJ */     "OBJ files (*.obj)|*.obj;*.OBJ",
        /* FT_AMF */     "AMF files (*.amf)|*.zip.amf;*.amf;*.AMF;*.xml;*.XML",
        /* FT_3MF */     "3MF files (*.3mf)|*.3mf;*.3MF;",
        /* FT_PRUSA */   "Prusa Control files (*.prusa)|*.prusa;*.PRUSA",
        /* FT_GCODE */   "G-code files (*.gcode, *.gco, *.g, *.ngc)|*.gcode;*.GCODE;*.gco;*.GCO;*.g;*.G;*.ngc;*.NGC",
        /* FT_MODEL */   "Known files (*.stl, *.obj, *.amf, *.xml, *.3mf, *.prusa)|*.stl;*.STL;*.obj;*.OBJ;*.amf;*.AMF;*.xml;*.XML;*.3mf;*.3MF;*.prusa;*.PRUSA",
        /* FT_PROJECT */ "Project files (*.3mf, *.amf)|*.3mf;*.3MF;*.amf;*.AMF",

        /* FT_INI */     "INI files (*.ini)|*.ini;*.INI",
        /* FT_SVG */     "SVG files (*.svg)|*.svg;*.SVG",

        /* FT_TEX */     "Texture (*.png, *.svg)|*.png;*.PNG;*.svg;*.SVG",

        /* FT_PNGZIP */  "Masked SLA files (*.sl1)|*.sl1;*.SL1",
    };

	std::string out = defaults[file_type];
    if (! custom_extension.empty()) {
        // Find the custom extension in the template.
        if (out.find(std::string("*") + custom_extension + ",") == std::string::npos && out.find(std::string("*") + custom_extension + ")") == std::string::npos) {
            // The custom extension was not found in the template.
            // Append the custom extension to the wildcards, so that the file dialog would not add the default extension to it.
			boost::replace_first(out, ")|", std::string(", *") + custom_extension + ")|");
			out += std::string(";*") + custom_extension;
        }
    }
    return from_u8(out);
}

static std::string libslic3r_translate_callback(const char *s) { return wxGetTranslation(wxString(s, wxConvUTF8)).utf8_str().data(); }

#ifdef WIN32
#if !wxVERSION_EQUAL_OR_GREATER_THAN(3,1,3)
static void register_win32_dpi_event()
{
    enum { WM_DPICHANGED_ = 0x02e0 };

    wxWindow::MSWRegisterMessageHandler(WM_DPICHANGED_, [](wxWindow *win, WXUINT nMsg, WXWPARAM wParam, WXLPARAM lParam) {
        const int dpi = wParam & 0xffff;
        const auto rect = reinterpret_cast<PRECT>(lParam);
        const wxRect wxrect(wxPoint(rect->top, rect->left), wxPoint(rect->bottom, rect->right));

        DpiChangedEvent evt(EVT_DPI_CHANGED_SLICER, dpi, wxrect);
        win->GetEventHandler()->AddPendingEvent(evt);

        return true;
    });
}
#endif // !wxVERSION_EQUAL_OR_GREATER_THAN

static GUID GUID_DEVINTERFACE_HID = { 0x4D1E55B2, 0xF16F, 0x11CF, 0x88, 0xCB, 0x00, 0x11, 0x11, 0x00, 0x00, 0x30 };

static void register_win32_device_notification_event()
{
    wxWindow::MSWRegisterMessageHandler(WM_DEVICECHANGE, [](wxWindow *win, WXUINT /* nMsg */, WXWPARAM wParam, WXLPARAM lParam) {
        // Some messages are sent to top level windows by default, some messages are sent to only registered windows, and we explictely register on MainFrame only.
        auto main_frame = dynamic_cast<MainFrame*>(win);
        auto plater = (main_frame == nullptr) ? nullptr : main_frame->plater();
        if (plater == nullptr)
            // Maybe some other top level window like a dialog or maybe a pop-up menu?
            return true;
		PDEV_BROADCAST_HDR lpdb = (PDEV_BROADCAST_HDR)lParam;
        switch (wParam) {
        case DBT_DEVICEARRIVAL:
			if (lpdb->dbch_devicetype == DBT_DEVTYP_VOLUME)
		        plater->GetEventHandler()->AddPendingEvent(VolumeAttachedEvent(EVT_VOLUME_ATTACHED));
			else if (lpdb->dbch_devicetype == DBT_DEVTYP_DEVICEINTERFACE) {
				PDEV_BROADCAST_DEVICEINTERFACE lpdbi = (PDEV_BROADCAST_DEVICEINTERFACE)lpdb;
//				if (lpdbi->dbcc_classguid == GUID_DEVINTERFACE_VOLUME) {
//					printf("DBT_DEVICEARRIVAL %d - Media has arrived: %ws\n", msg_count, lpdbi->dbcc_name);
				if (lpdbi->dbcc_classguid == GUID_DEVINTERFACE_HID)
			        plater->GetEventHandler()->AddPendingEvent(HIDDeviceAttachedEvent(EVT_HID_DEVICE_ATTACHED, boost::nowide::narrow(lpdbi->dbcc_name)));
			}
            break;
		case DBT_DEVICEREMOVECOMPLETE:
			if (lpdb->dbch_devicetype == DBT_DEVTYP_VOLUME)
                plater->GetEventHandler()->AddPendingEvent(VolumeDetachedEvent(EVT_VOLUME_DETACHED));
			else if (lpdb->dbch_devicetype == DBT_DEVTYP_DEVICEINTERFACE) {
				PDEV_BROADCAST_DEVICEINTERFACE lpdbi = (PDEV_BROADCAST_DEVICEINTERFACE)lpdb;
//				if (lpdbi->dbcc_classguid == GUID_DEVINTERFACE_VOLUME)
//					printf("DBT_DEVICEARRIVAL %d - Media was removed: %ws\n", msg_count, lpdbi->dbcc_name);
				if (lpdbi->dbcc_classguid == GUID_DEVINTERFACE_HID)
        			plater->GetEventHandler()->AddPendingEvent(HIDDeviceDetachedEvent(EVT_HID_DEVICE_DETACHED, boost::nowide::narrow(lpdbi->dbcc_name)));
			}
			break;
        default:
            break;
        }
        return true;
    });

    wxWindow::MSWRegisterMessageHandler(MainFrame::WM_USER_MEDIACHANGED, [](wxWindow *win, WXUINT /* nMsg */, WXWPARAM wParam, WXLPARAM lParam) {
        // Some messages are sent to top level windows by default, some messages are sent to only registered windows, and we explictely register on MainFrame only.
        auto main_frame = dynamic_cast<MainFrame*>(win);
        auto plater = (main_frame == nullptr) ? nullptr : main_frame->plater();
        if (plater == nullptr)
            // Maybe some other top level window like a dialog or maybe a pop-up menu?
            return true;
        wchar_t sPath[MAX_PATH];
        if (lParam == SHCNE_MEDIAINSERTED || lParam == SHCNE_MEDIAREMOVED) {
            struct _ITEMIDLIST* pidl = *reinterpret_cast<struct _ITEMIDLIST**>(wParam);
            if (! SHGetPathFromIDList(pidl, sPath)) {
                BOOST_LOG_TRIVIAL(error) << "MediaInserted: SHGetPathFromIDList failed";
                return false;
            }
        }
        switch (lParam) {
        case SHCNE_MEDIAINSERTED:
        {
            //printf("SHCNE_MEDIAINSERTED %S\n", sPath);
            plater->GetEventHandler()->AddPendingEvent(VolumeAttachedEvent(EVT_VOLUME_ATTACHED));
            break;
        }
        case SHCNE_MEDIAREMOVED:
        {
            //printf("SHCNE_MEDIAREMOVED %S\n", sPath);
            plater->GetEventHandler()->AddPendingEvent(VolumeDetachedEvent(EVT_VOLUME_DETACHED));
            break;
        }
	    default:
//          printf("Unknown\n");
            break;
	    }
        return true;
    });

    wxWindow::MSWRegisterMessageHandler(WM_INPUT, [](wxWindow *win, WXUINT /* nMsg */, WXWPARAM wParam, WXLPARAM lParam) {
        auto main_frame = dynamic_cast<MainFrame*>(Slic3r::GUI::find_toplevel_parent(win));
        auto plater = (main_frame == nullptr) ? nullptr : main_frame->plater();
//        if (wParam == RIM_INPUTSINK && plater != nullptr && main_frame->IsActive()) {
        if (wParam == RIM_INPUT && plater != nullptr && main_frame->IsActive()) {
        RAWINPUT raw;
			UINT rawSize = sizeof(RAWINPUT);
			::GetRawInputData((HRAWINPUT)lParam, RID_INPUT, &raw, &rawSize, sizeof(RAWINPUTHEADER));
			if (raw.header.dwType == RIM_TYPEHID && plater->get_mouse3d_controller().handle_raw_input_win32(raw.data.hid.bRawData, raw.data.hid.dwSizeHid))
				return true;
		}
        return false;
    });

	wxWindow::MSWRegisterMessageHandler(WM_COPYDATA, [](wxWindow* win, WXUINT /* nMsg */, WXWPARAM wParam, WXLPARAM lParam) {

		COPYDATASTRUCT* copy_data_structure = { 0 };
		copy_data_structure = (COPYDATASTRUCT*)lParam;
		if (copy_data_structure->dwData == 1) {
			LPCWSTR arguments = (LPCWSTR)copy_data_structure->lpData;
			Slic3r::GUI::wxGetApp().other_instance_message_handler()->handle_message(boost::nowide::narrow(arguments));
		}
		return true;
		});
}
#endif // WIN32

static void generic_exception_handle()
{
    // Note: Some wxWidgets APIs use wxLogError() to report errors, eg. wxImage
    // - see https://docs.wxwidgets.org/3.1/classwx_image.html#aa249e657259fe6518d68a5208b9043d0
    //
    // wxLogError typically goes around exception handling and display an error dialog some time
    // after an error is logged even if exception handling and OnExceptionInMainLoop() take place.
    // This is why we use wxLogError() here as well instead of a custom dialog, because it accumulates
    // errors if multiple have been collected and displays just one error message for all of them.
    // Otherwise we would get multiple error messages for one missing png, for example.
    //
    // If a custom error message window (or some other solution) were to be used, it would be necessary
    // to turn off wxLogError() usage in wx APIs, most notably in wxImage
    // - see https://docs.wxwidgets.org/trunk/classwx_image.html#aa32e5d3507cc0f8c3330135bc0befc6a

    try {
        throw;
    } catch (const std::bad_alloc& ex) {
        // bad_alloc in main thread is most likely fatal. Report immediately to the user (wxLogError would be delayed)
        // and terminate the app so it is at least certain to happen now.
        wxString errmsg = wxString::Format(_(L("%s has encountered an error. It was likely caused by running out of memory. "
                              "If you are sure you have enough RAM on your system, this may also be a bug and we would "
                              "be glad if you reported it.\n\nThe application will now terminate.")), SLIC3R_APP_NAME);
        wxMessageBox(errmsg + "\n\n" + wxString(ex.what()), _(L("Fatal error")), wxOK | wxICON_ERROR);
        BOOST_LOG_TRIVIAL(error) << boost::format("std::bad_alloc exception: %1%") % ex.what();
        std::terminate();
    } catch (const std::exception& ex) {
        wxLogError("Internal error: %s", ex.what());
        BOOST_LOG_TRIVIAL(error) << boost::format("Uncaught exception: %1%") % ex.what();
        throw;
    }
}

IMPLEMENT_APP(GUI_App)

#if ENABLE_GCODE_VIEWER
GUI_App::GUI_App(EAppMode mode)
#else
GUI_App::GUI_App()
#endif // ENABLE_GCODE_VIEWER
    : wxApp()
#if ENABLE_GCODE_VIEWER
    , m_app_mode(mode)
#endif // ENABLE_GCODE_VIEWER
    , m_em_unit(10)
    , m_imgui(new ImGuiWrapper())
    , m_wizard(nullptr)
	, m_removable_drive_manager(std::make_unique<RemovableDriveManager>())
	, m_other_instance_message_handler(std::make_unique<OtherInstanceMessageHandler>())
{
	//app config initializes early becasuse it is used in instance checking in PrusaSlicer.cpp
	this->init_app_config();
}

GUI_App::~GUI_App()
{
    if (app_config != nullptr)
        delete app_config;

    if (preset_bundle != nullptr)
        delete preset_bundle;

    if (preset_updater != nullptr)
        delete preset_updater;
}

std::string GUI_App::get_gl_info(bool format_as_html, bool extensions)
{
    return OpenGLManager::get_gl_info().to_string(format_as_html, extensions);
}

wxGLContext* GUI_App::init_glcontext(wxGLCanvas& canvas)
{
    return m_opengl_mgr.init_glcontext(canvas);
}

bool GUI_App::init_opengl()
{
    return m_opengl_mgr.init_gl();
}

void GUI_App::init_app_config()
{
	// Profiles for the alpha are stored into the PrusaSlicer-alpha directory to not mix with the current release.
	SetAppName(SLIC3R_APP_KEY);
	SetAppName(SLIC3R_APP_KEY "-alpha");
//	SetAppDisplayName(SLIC3R_APP_NAME);

	// Set the Slic3r data directory at the Slic3r XS module.
	// Unix: ~/ .Slic3r
	// Windows : "C:\Users\username\AppData\Roaming\Slic3r" or "C:\Documents and Settings\username\Application Data\Slic3r"
	// Mac : "~/Library/Application Support/Slic3r"

	if (data_dir().empty())
		set_data_dir(wxStandardPaths::Get().GetUserDataDir().ToUTF8().data());

	if (!app_config)
		app_config = new AppConfig();

#if ENABLE_GCODE_VIEWER
    if (is_gcode_viewer())
        // disable config save to avoid to mess it up for the editor
        app_config->enable_save(false);
#endif // ENABLE_GCODE_VIEWER

	// load settings
	app_conf_exists = app_config->exists();
	if (app_conf_exists) {
        std::string error = app_config->load();
        if (!error.empty())
            // Error while parsing config file. We'll customize the error message and rethrow to be displayed.
            throw std::runtime_error(
                _u8L("Error parsing PrusaSlicer config file, it is probably corrupted. "
                    "Try to manually delete the file to recover from the error. Your user profiles will not be affected.") +
                "\n\n" + AppConfig::config_path() + "\n\n" + error);
	}
}

void GUI_App::init_single_instance_checker(const std::string &name, const std::string &path)
{
    BOOST_LOG_TRIVIAL(debug) << "init wx instance checker " << name << " "<< path; 
    m_single_instance_checker = std::make_unique<wxSingleInstanceChecker>(boost::nowide::widen(name), boost::nowide::widen(path));
}

bool GUI_App::OnInit()
{
    try {
        return on_init_inner();
    } catch (const std::exception&) {
        generic_exception_handle();
        return false;
    }
}

bool GUI_App::on_init_inner()
{
    // Verify resources path
    const wxString resources_dir = from_u8(Slic3r::resources_dir());
    wxCHECK_MSG(wxDirExists(resources_dir), false,
        wxString::Format("Resources path does not exist or is not a directory: %s", resources_dir));

    // Enable this to get the default Win32 COMCTRL32 behavior of static boxes.
//    wxSystemOptions::SetOption("msw.staticbox.optimized-paint", 0);
    // Enable this to disable Windows Vista themes for all wxNotebooks. The themes seem to lead to terrible
    // performance when working on high resolution multi-display setups.
//    wxSystemOptions::SetOption("msw.notebook.themed-background", 0);

//     Slic3r::debugf "wxWidgets version %s, Wx version %s\n", wxVERSION_STRING, wxVERSION;

    std::string msg = Http::tls_global_init();
    std::string ssl_cert_store = app_config->get("tls_accepted_cert_store_location");
    bool ssl_accept = app_config->get("tls_cert_store_accepted") == "yes" && ssl_cert_store == Http::tls_system_cert_store();

    if (!msg.empty() && !ssl_accept) {
        wxRichMessageDialog
            dlg(nullptr,
                wxString::Format(_(L("%s\nDo you want to continue?")), msg),
                "PrusaSlicer", wxICON_QUESTION | wxYES_NO);
        dlg.ShowCheckBox(_(L("Remember my choice")));
        if (dlg.ShowModal() != wxID_YES) return false;

        app_config->set("tls_cert_store_accepted",
            dlg.IsCheckBoxChecked() ? "yes" : "no");
        app_config->set("tls_accepted_cert_store_location",
            dlg.IsCheckBoxChecked() ? Http::tls_system_cert_store() : "");
    }

    app_config->set("version", SLIC3R_VERSION);
    app_config->save();
/*
    if (wxImage::FindHandler(wxBITMAP_TYPE_JPEG) == nullptr)
        wxImage::AddHandler(new wxJPEGHandler());
    if (wxImage::FindHandler(wxBITMAP_TYPE_PNG) == nullptr)
        wxImage::AddHandler(new wxPNGHandler());
*/
    wxInitAllImageHandlers();

    SplashScreen* scrn = nullptr;
    if (app_config->get("show_splash_screen") == "1")
    {
#if ENABLE_GCODE_VIEWER
    	wxBitmap bmp(is_editor() ? from_u8(var("splashscreen.jpg")) : from_u8(var("splashscreen-gcodeviewer.jpg")), wxBITMAP_TYPE_JPEG);
#else
        wxBitmap bmp(from_u8(var("splashscreen.jpg")), wxBITMAP_TYPE_JPEG);
#endif // ENABLE_GCODE_VIEWER

        // Detect position (display) to show the splash screen
        // Now this position is equal to the mainframe position
        wxPoint splashscreen_pos = wxDefaultPosition;
        if (app_config->has("window_mainframe")) {
            auto metrics = WindowMetrics::deserialize(app_config->get("window_mainframe"));
            if (metrics)
                splashscreen_pos = metrics->get_rect().GetPosition();
        }

        // try to decorate and/or scale the bitmap before splash screen creation
        bool is_decorated = SplashScreen::Decorate(bmp, splashscreen_pos);

        // create splash screen with updated bmp
        scrn = new SplashScreen(bmp.IsOk() ? bmp : create_scaled_bitmap("prusa_slicer_logo", nullptr, 400), 
                                wxSPLASH_CENTRE_ON_SCREEN | wxSPLASH_TIMEOUT, 4000, splashscreen_pos, is_decorated);
        scrn->SetText(_L("Loading configuration..."));
    }

    preset_bundle = new PresetBundle();

    // just checking for existence of Slic3r::data_dir is not enough : it may be an empty directory
    // supplied as argument to --datadir; in that case we should still run the wizard
    preset_bundle->setup_directories();

#if ENABLE_GCODE_VIEWER
    if (is_editor()) {
#endif // ENABLE_GCODE_VIEWER
#ifdef __WXMSW__ 
        associate_3mf_files();
#endif // __WXMSW__

        preset_updater = new PresetUpdater();
        Bind(EVT_SLIC3R_VERSION_ONLINE, [this](const wxCommandEvent& evt) {
            app_config->set("version_online", into_u8(evt.GetString()));
            app_config->save();
            if (this->plater_ != nullptr) {
                if (*Semver::parse(SLIC3R_VERSION) < *Semver::parse(into_u8(evt.GetString()))) {
                    this->plater_->get_notification_manager()->push_notification(NotificationType::NewAppAviable, *(this->plater_->get_current_canvas3D()));
                }
            }
            });
#if ENABLE_GCODE_VIEWER
    }
#endif // ENABLE_GCODE_VIEWER

    // initialize label colors and fonts
    init_label_colours();
    init_fonts();

    // If load_language() fails, the application closes.
    load_language(wxString(), true);

    // Suppress the '- default -' presets.
    preset_bundle->set_default_suppressed(app_config->get("no_defaults") == "1");
    try {
        preset_bundle->load_presets(*app_config);
    } catch (const std::exception &ex) {
        show_error(nullptr, ex.what());
    }

#ifdef WIN32
#if !wxVERSION_EQUAL_OR_GREATER_THAN(3,1,3)
    register_win32_dpi_event();
#endif // !wxVERSION_EQUAL_OR_GREATER_THAN
    register_win32_device_notification_event();
#endif // WIN32

    // Let the libslic3r know the callback, which will translate messages on demand.
    Slic3r::I18N::set_translate_callback(libslic3r_translate_callback);

    // application frame
#if ENABLE_GCODE_VIEWER
    if (scrn && is_editor())
#else
    if (scrn)
#endif // ENABLE_GCODE_VIEWER
        scrn->SetText(_L("Creating settings tabs..."));

    mainframe = new MainFrame();
    // hide settings tabs after first Layout
    mainframe->select_tab(0);

    sidebar().obj_list()->init_objects(); // propagate model objects to object list
//     update_mode(); // !!! do that later
    SetTopWindow(mainframe);

    m_printhost_job_queue.reset(new PrintHostJobQueue(mainframe->printhost_queue_dlg()));


    Bind(wxEVT_IDLE, [this](wxIdleEvent& event)
    {
        if (! plater_)
            return;

		//m_other_instance_message_handler->report();

        if (app_config->dirty() && app_config->get("autosave") == "1")
            app_config->save();

        this->obj_manipul()->update_if_dirty();

		// Preset updating & Configwizard are done after the above initializations,
	    // and after MainFrame is created & shown.
	    // The extra CallAfter() is needed because of Mac, where this is the only way
	    // to popup a modal dialog on start without screwing combo boxes.
	    // This is ugly but I honestly found no better way to do it.
	    // Neither wxShowEvent nor wxWindowCreateEvent work reliably. 

        static bool once = true;
        if (once) {
            once = false;
#if ENABLE_GCODE_VIEWER
            if (preset_updater != nullptr) {
#endif // ENABLE_GCODE_VIEWER
                check_updates(false);

                CallAfter([this] {
                    config_wizard_startup();
                    preset_updater->slic3r_update_notify();
                    preset_updater->sync(preset_bundle);
                    });
#if ENABLE_GCODE_VIEWER
            }
#endif // ENABLE_GCODE_VIEWER

#ifdef _WIN32
			//sets window property to mainframe so other instances can indentify it
			OtherInstanceMessageHandler::init_windows_properties(mainframe, m_instance_hash_int);
#endif //WIN32
        }
    });

#if ENABLE_GCODE_VIEWER
    if (is_gcode_viewer()) {
        mainframe->update_layout();
        if (plater_ != nullptr)
            // ensure the selected technology is ptFFF
            plater_->set_printer_technology(ptFFF);
    }
    else
#endif // ENABLE_GCODE_VIEWER
        load_current_presets();
    mainframe->Show(true);

    /* Temporary workaround for the correct behavior of the Scrolled sidebar panel:
     * change min hight of object list to the normal min value (15 * wxGetApp().em_unit()) 
     * after first whole Mainframe updating/layouting
     */
    const int list_min_height = 15 * em_unit();
    if (obj_list()->GetMinSize().GetY() > list_min_height)
        obj_list()->SetMinSize(wxSize(-1, list_min_height));

    update_mode(); // update view mode after fix of the object_list size

    m_initialized = true;
    return true;
}

unsigned GUI_App::get_colour_approx_luma(const wxColour &colour)
{
    double r = colour.Red();
    double g = colour.Green();
    double b = colour.Blue();

    return std::round(std::sqrt(
        r * r * .241 +
        g * g * .691 +
        b * b * .068
        ));
}

bool GUI_App::dark_mode()
{
#if __APPLE__
    // The check for dark mode returns false positive on 10.12 and 10.13,
    // which allowed setting dark menu bar and dock area, which is
    // is detected as dark mode. We must run on at least 10.14 where the
    // proper dark mode was first introduced.
    return wxPlatformInfo::Get().CheckOSVersion(10, 14) && mac_dark_mode();
#else
    const unsigned luma = get_colour_approx_luma(wxSystemSettings::GetColour(wxSYS_COLOUR_WINDOW));
    return luma < 128;
#endif
}

void GUI_App::init_label_colours()
{
    if (dark_mode()) {
        m_color_label_modified = wxColour(253, 111, 40);
        m_color_label_sys = wxColour(115, 220, 103);
    }
    else {
        m_color_label_modified = wxColour(252, 77, 1);
        m_color_label_sys = wxColour(26, 132, 57);
    }
    m_color_label_default = wxSystemSettings::GetColour(wxSYS_COLOUR_WINDOWTEXT);
}

void GUI_App::update_label_colours_from_appconfig()
{
    if (app_config->has("label_clr_sys")) {
        auto str = app_config->get("label_clr_sys");
        if (str != "")
            m_color_label_sys = wxColour(str);
    }

    if (app_config->has("label_clr_modified")) {
        auto str = app_config->get("label_clr_modified");
        if (str != "")
            m_color_label_modified = wxColour(str);
    }
}

void GUI_App::init_fonts()
{
    m_small_font = wxSystemSettings::GetFont(wxSYS_DEFAULT_GUI_FONT);
    m_bold_font = wxSystemSettings::GetFont(wxSYS_DEFAULT_GUI_FONT).Bold();
    m_normal_font = wxSystemSettings::GetFont(wxSYS_DEFAULT_GUI_FONT);

#ifdef __WXMAC__
    m_small_font.SetPointSize(11);
    m_bold_font.SetPointSize(13);
#endif /*__WXMAC__*/
}

void GUI_App::update_fonts(const MainFrame *main_frame)
{
    /* Only normal and bold fonts are used for an application rescale,
     * because of under MSW small and normal fonts are the same.
     * To avoid same rescaling twice, just fill this values
     * from rescaled MainFrame
     */
	if (main_frame == nullptr)
		main_frame = this->mainframe;
    m_normal_font   = main_frame->normal_font();
    m_small_font    = m_normal_font;
    m_bold_font     = main_frame->normal_font().Bold();
    m_em_unit       = main_frame->em_unit();
}

void GUI_App::set_label_clr_modified(const wxColour& clr) {
    m_color_label_modified = clr;
    auto clr_str = wxString::Format(wxT("#%02X%02X%02X"), clr.Red(), clr.Green(), clr.Blue());
    std::string str = clr_str.ToStdString();
    app_config->set("label_clr_modified", str);
    app_config->save();
}

void GUI_App::set_label_clr_sys(const wxColour& clr) {
    m_color_label_sys = clr;
    auto clr_str = wxString::Format(wxT("#%02X%02X%02X"), clr.Red(), clr.Green(), clr.Blue());
    std::string str = clr_str.ToStdString();
    app_config->set("label_clr_sys", str);
    app_config->save();
}

wxSize GUI_App::get_min_size() const
{
    return wxSize(76*m_em_unit, 49 * m_em_unit);
}

float GUI_App::toolbar_icon_scale(const bool is_limited/* = false*/) const
{
#ifdef __APPLE__
    const float icon_sc = 1.0f; // for Retina display will be used its own scale
#else
    const float icon_sc = m_em_unit*0.1f;
#endif // __APPLE__

    const std::string& use_val  = app_config->get("use_custom_toolbar_size");
    const std::string& val      = app_config->get("custom_toolbar_size");
    const std::string& auto_val = app_config->get("auto_toolbar_size");

    if (val.empty() || auto_val.empty() || use_val.empty())
        return icon_sc;

    int int_val = use_val == "0" ? 100 : atoi(val.c_str());
    // correct value in respect to auto_toolbar_size
    int_val = std::min(atoi(auto_val.c_str()), int_val);

    if (is_limited && int_val < 50)
        int_val = 50;

    return 0.01f * int_val * icon_sc;
}

void GUI_App::set_auto_toolbar_icon_scale(float scale) const
{
#ifdef __APPLE__
    const float icon_sc = 1.0f; // for Retina display will be used its own scale
#else
    const float icon_sc = m_em_unit * 0.1f;
#endif // __APPLE__

    long int_val = std::min(int(std::lround(scale / icon_sc * 100)), 100);
    std::string val = std::to_string(int_val);

    app_config->set("auto_toolbar_size", val);
}

// check user printer_presets for the containing information about "Print Host upload"
void GUI_App::check_printer_presets()
{
    std::vector<std::string> preset_names = PhysicalPrinter::presets_with_print_host_information(preset_bundle->printers);
    if (preset_names.empty())
        return;

    wxString msg_text =  _L("You have next presets with saved options for \"Print Host upload\"") + ":";
    for (const std::string& preset_name : preset_names)
        msg_text += "\n    \"" + from_u8(preset_name) + "\",";
    msg_text.RemoveLast();
    msg_text += "\n\n" + _L("But from this version of PrusaSlicer we don't show/use this information in Printer Settings.\n"
                            "Now, this information will be exposed in physical printers settings.") + "\n\n" +
                         _L("By default new Printer devices will be named as \"Printer N\" during its creation.\n"
                            "Note: This name can be changed later from the physical printers settings");

    wxMessageDialog(nullptr, msg_text, _L("Information"), wxOK | wxICON_INFORMATION).ShowModal();

    preset_bundle->physical_printers.load_printers_from_presets(preset_bundle->printers);
}

void GUI_App::recreate_GUI(const wxString& msg_name)
{
    mainframe->shutdown();

    wxProgressDialog dlg(msg_name, msg_name, 100, nullptr, wxPD_AUTO_HIDE);
    dlg.Pulse();
    dlg.Update(10, _L("Recreating") + dots);

    MainFrame *old_main_frame = mainframe;
    mainframe = new MainFrame();
    // hide settings tabs after first Layout
    mainframe->select_tab(0);
    // Propagate model objects to object list.
    sidebar().obj_list()->init_objects();
    SetTopWindow(mainframe);

    dlg.Update(30, _L("Recreating") + dots);
    old_main_frame->Destroy();
    // For this moment ConfigWizard is deleted, invalidate it.
    m_wizard = nullptr;

    dlg.Update(80, _L("Loading of current presets") + dots);
    m_printhost_job_queue.reset(new PrintHostJobQueue(mainframe->printhost_queue_dlg()));
    load_current_presets();
    mainframe->Show(true);

    dlg.Update(90, _L("Loading of a mode view") + dots);
    /* Temporary workaround for the correct behavior of the Scrolled sidebar panel:
    * change min hight of object list to the normal min value (15 * wxGetApp().em_unit())
    * after first whole Mainframe updating/layouting
    */
    const int list_min_height = 15 * em_unit();
    if (obj_list()->GetMinSize().GetY() > list_min_height)
        obj_list()->SetMinSize(wxSize(-1, list_min_height));
    update_mode();

    // #ys_FIXME_delete_after_testing  Do we still need this  ?
//     CallAfter([]() {
//         // Run the config wizard, don't offer the "reset user profile" checkbox.
//         config_wizard_startup(true);
//     });
}

void GUI_App::system_info()
{
    SysInfoDialog dlg;
    dlg.ShowModal();
}

void GUI_App::keyboard_shortcuts()
{
    KBShortcutsDialog dlg;
    dlg.ShowModal();
}

// static method accepting a wxWindow object as first parameter
bool GUI_App::catch_error(std::function<void()> cb,
    //                       wxMessageDialog* message_dialog,
    const std::string& err /*= ""*/)
{
    if (!err.empty()) {
        if (cb)
            cb();
        //         if (message_dialog)
        //             message_dialog->(err, "Error", wxOK | wxICON_ERROR);
        show_error(/*this*/nullptr, err);
        return true;
    }
    return false;
}

// static method accepting a wxWindow object as first parameter
void fatal_error(wxWindow* parent)
{
    show_error(parent, "");
    //     exit 1; // #ys_FIXME
}

// Called after the Preferences dialog is closed and the program settings are saved.
// Update the UI based on the current preferences.
void GUI_App::update_ui_from_settings()
{
    mainframe->update_ui_from_settings();
}

void GUI_App::persist_window_geometry(wxTopLevelWindow *window, bool default_maximized)
{
    const std::string name = into_u8(window->GetName());

    window->Bind(wxEVT_CLOSE_WINDOW, [=](wxCloseEvent &event) {
        window_pos_save(window, name);
        event.Skip();
    });

    window_pos_restore(window, name, default_maximized);

    on_window_geometry(window, [=]() {
        window_pos_sanitize(window);
    });
}

void GUI_App::load_project(wxWindow *parent, wxString& input_file) const
{
    input_file.Clear();
    wxFileDialog dialog(parent ? parent : GetTopWindow(),
        _(L("Choose one file (3MF/AMF):")),
        app_config->get_last_dir(), "",
        file_wildcards(FT_PROJECT), wxFD_OPEN | wxFD_FILE_MUST_EXIST);

    if (dialog.ShowModal() == wxID_OK)
        input_file = dialog.GetPath();
}

void GUI_App::import_model(wxWindow *parent, wxArrayString& input_files) const
{
    input_files.Clear();
    wxFileDialog dialog(parent ? parent : GetTopWindow(),
        _(L("Choose one or more files (STL/OBJ/AMF/3MF/PRUSA):")),
        from_u8(app_config->get_last_dir()), "",
        file_wildcards(FT_MODEL), wxFD_OPEN | wxFD_MULTIPLE | wxFD_FILE_MUST_EXIST);

    if (dialog.ShowModal() == wxID_OK)
        dialog.GetPaths(input_files);
}

#if ENABLE_GCODE_VIEWER
void GUI_App::load_gcode(wxWindow* parent, wxString& input_file) const
{
    input_file.Clear();
    wxFileDialog dialog(parent ? parent : GetTopWindow(),
        _(L("Choose one file (GCODE/.GCO/.G/.ngc/NGC):")),
        app_config->get_last_dir(), "",
        file_wildcards(FT_GCODE), wxFD_OPEN | wxFD_FILE_MUST_EXIST);

    if (dialog.ShowModal() == wxID_OK)
        input_file = dialog.GetPath();
}
#endif // ENABLE_GCODE_VIEWER

bool GUI_App::switch_language()
{
    if (select_language()) {
        recreate_GUI(_L("Changing of an application language") + dots);
        return true;
    } else {
        return false;
    }
}

// select language from the list of installed languages
bool GUI_App::select_language()
{
	wxArrayString translations = wxTranslations::Get()->GetAvailableTranslations(SLIC3R_APP_KEY);
    std::vector<const wxLanguageInfo*> language_infos;
    language_infos.emplace_back(wxLocale::GetLanguageInfo(wxLANGUAGE_ENGLISH));
    for (size_t i = 0; i < translations.GetCount(); ++ i) {
	    const wxLanguageInfo *langinfo = wxLocale::FindLanguageInfo(translations[i]);
        if (langinfo != nullptr)
            language_infos.emplace_back(langinfo);
    }
    sort_remove_duplicates(language_infos);
	std::sort(language_infos.begin(), language_infos.end(), [](const wxLanguageInfo* l, const wxLanguageInfo* r) { return l->Description < r->Description; });

    wxArrayString names;
    names.Alloc(language_infos.size());

    // Some valid language should be selected since the application start up.
    const wxLanguage current_language = wxLanguage(m_wxLocale->GetLanguage());
    int 		     init_selection   		= -1;
    int 			 init_selection_alt     = -1;
    int 			 init_selection_default = -1;
    for (size_t i = 0; i < language_infos.size(); ++ i) {
        if (wxLanguage(language_infos[i]->Language) == current_language)
        	// The dictionary matches the active language and country.
            init_selection = i;
        else if ((language_infos[i]->CanonicalName.BeforeFirst('_') == m_wxLocale->GetCanonicalName().BeforeFirst('_')) ||
        		 // if the active language is Slovak, mark the Czech language as active.
        	     (language_infos[i]->CanonicalName.BeforeFirst('_') == "cs" && m_wxLocale->GetCanonicalName().BeforeFirst('_') == "sk"))
        	// The dictionary matches the active language, it does not necessarily match the country.
        	init_selection_alt = i;
        if (language_infos[i]->CanonicalName.BeforeFirst('_') == "en")
        	// This will be the default selection if the active language does not match any dictionary.
        	init_selection_default = i;
        names.Add(language_infos[i]->Description);
    }
    if (init_selection == -1)
    	// This is the dictionary matching the active language.
    	init_selection = init_selection_alt;
    if (init_selection != -1)
    	// This is the language to highlight in the choice dialog initially.
    	init_selection_default = init_selection;

    const long index = wxGetSingleChoiceIndex(_(L("Select the language")), _(L("Language")), names, init_selection_default);
	// Try to load a new language.
    if (index != -1 && (init_selection == -1 || init_selection != index)) {
    	const wxLanguageInfo *new_language_info = language_infos[index];
    	if (this->load_language(new_language_info->CanonicalName, false)) {
			// Save language at application config.
            // Which language to save as the selected dictionary language?
            // 1) Hopefully the language set to wxTranslations by this->load_language(), but that API is weird and we don't want to rely on its
            //    stability in the future:
            //    wxTranslations::Get()->GetBestTranslation(SLIC3R_APP_KEY, wxLANGUAGE_ENGLISH);
            // 2) Current locale language may not match the dictionary name, see GH issue #3901
            //    m_wxLocale->GetCanonicalName()
            // 3) new_language_info->CanonicalName is a safe bet. It points to a valid dictionary name.
			app_config->set("translation_language", new_language_info->CanonicalName.ToUTF8().data());            
			app_config->save();
    		return true;
    	}
    }

    return false;
}

// Load gettext translation files and activate them at the start of the application,
// based on the "translation_language" key stored in the application config.
bool GUI_App::load_language(wxString language, bool initial)
{
    if (initial) {
    	// There is a static list of lookup path prefixes in wxWidgets. Add ours.
	    wxFileTranslationsLoader::AddCatalogLookupPathPrefix(from_u8(localization_dir()));
    	// Get the active language from PrusaSlicer.ini, or empty string if the key does not exist.
        language = app_config->get("translation_language");
        if (! language.empty())
        	BOOST_LOG_TRIVIAL(trace) << boost::format("translation_language provided by PrusaSlicer.ini: %1%") % language;

        // Get the system language.
        {
	        const wxLanguage lang_system = wxLanguage(wxLocale::GetSystemLanguage());
	        if (lang_system != wxLANGUAGE_UNKNOWN) {
				m_language_info_system = wxLocale::GetLanguageInfo(lang_system);
	        	BOOST_LOG_TRIVIAL(trace) << boost::format("System language detected (user locales and such): %1%") % m_language_info_system->CanonicalName.ToUTF8().data();
	        }
		}
        {
	    	// Allocating a temporary locale will switch the default wxTranslations to its internal wxTranslations instance.
	    	wxLocale temp_locale;
	    	// Set the current translation's language to default, otherwise GetBestTranslation() may not work (see the wxWidgets source code).
	    	wxTranslations::Get()->SetLanguage(wxLANGUAGE_DEFAULT);
	    	// Let the wxFileTranslationsLoader enumerate all translation dictionaries for PrusaSlicer
	    	// and try to match them with the system specific "preferred languages". 
	    	// There seems to be a support for that on Windows and OSX, while on Linuxes the code just returns wxLocale::GetSystemLanguage().
	    	// The last parameter gets added to the list of detected dictionaries. This is a workaround 
	    	// for not having the English dictionary. Let's hope wxWidgets of various versions process this call the same way.
			wxString best_language = wxTranslations::Get()->GetBestTranslation(SLIC3R_APP_KEY, wxLANGUAGE_ENGLISH);
			if (! best_language.IsEmpty()) {
				m_language_info_best = wxLocale::FindLanguageInfo(best_language);
	        	BOOST_LOG_TRIVIAL(trace) << boost::format("Best translation language detected (may be different from user locales): %1%") % m_language_info_best->CanonicalName.ToUTF8().data();
			}
		}
    }

	const wxLanguageInfo *language_info = language.empty() ? nullptr : wxLocale::FindLanguageInfo(language);
	if (! language.empty() && (language_info == nullptr || language_info->CanonicalName.empty())) {
		// Fix for wxWidgets issue, where the FindLanguageInfo() returns locales with undefined ANSII code (wxLANGUAGE_KONKANI or wxLANGUAGE_MANIPURI).
		language_info = nullptr;
    	BOOST_LOG_TRIVIAL(error) << boost::format("Language code \"%1%\" is not supported") % language.ToUTF8().data();
	}

	if (language_info != nullptr && language_info->LayoutDirection == wxLayout_RightToLeft) {
    	BOOST_LOG_TRIVIAL(trace) << boost::format("The following language code requires right to left layout, which is not supported by PrusaSlicer: %1%") % language_info->CanonicalName.ToUTF8().data();
		language_info = nullptr;
	}

    if (language_info == nullptr) {
        // PrusaSlicer does not support the Right to Left languages yet.
        if (m_language_info_system != nullptr && m_language_info_system->LayoutDirection != wxLayout_RightToLeft)
            language_info = m_language_info_system;
        if (m_language_info_best != nullptr && m_language_info_best->LayoutDirection != wxLayout_RightToLeft)
        	language_info = m_language_info_best;
	    if (language_info == nullptr)
			language_info = wxLocale::GetLanguageInfo(wxLANGUAGE_ENGLISH_US);
    }

	BOOST_LOG_TRIVIAL(trace) << boost::format("Switching wxLocales to %1%") % language_info->CanonicalName.ToUTF8().data();

    // Alternate language code.
    wxLanguage language_dict = wxLanguage(language_info->Language);
    if (language_info->CanonicalName.BeforeFirst('_') == "sk") {
    	// Slovaks understand Czech well. Give them the Czech translation.
    	language_dict = wxLANGUAGE_CZECH;
		BOOST_LOG_TRIVIAL(trace) << "Using Czech dictionaries for Slovak language";
    }

    // Select language for locales. This language may be different from the language of the dictionary.
    if (language_info == m_language_info_best || language_info == m_language_info_system) {
        // The current language matches user's default profile exactly. That's great.
    } else if (m_language_info_best != nullptr && language_info->CanonicalName.BeforeFirst('_') == m_language_info_best->CanonicalName.BeforeFirst('_')) {
        // Use whatever the operating system recommends, if it the language code of the dictionary matches the recommended language.
        // This allows a Swiss guy to use a German dictionary without forcing him to German locales.
        language_info = m_language_info_best;
    } else if (m_language_info_system != nullptr && language_info->CanonicalName.BeforeFirst('_') == m_language_info_system->CanonicalName.BeforeFirst('_'))
        language_info = m_language_info_system;

    if (! wxLocale::IsAvailable(language_info->Language)) {
    	// Loading the language dictionary failed.
    	wxString message = "Switching PrusaSlicer to language " + language_info->CanonicalName + " failed.";
#if !defined(_WIN32) && !defined(__APPLE__)
        // likely some linux system
        message += "\nYou may need to reconfigure the missing locales, likely by running the \"locale-gen\" and \"dpkg-reconfigure locales\" commands.\n";
#endif
        if (initial)
        	message + "\n\nApplication will close.";
        wxMessageBox(message, "PrusaSlicer - Switching language failed", wxOK | wxICON_ERROR);
        if (initial)
			std::exit(EXIT_FAILURE);
		else
			return false;
    }

    // Release the old locales, create new locales.
    //FIXME wxWidgets cause havoc if the current locale is deleted. We just forget it causing memory leaks for now.
    m_wxLocale.release();
    m_wxLocale = Slic3r::make_unique<wxLocale>();
    m_wxLocale->Init(language_info->Language);
    // Override language at the active wxTranslations class (which is stored in the active m_wxLocale)
    // to load possibly different dictionary, for example, load Czech dictionary for Slovak language.
    wxTranslations::Get()->SetLanguage(language_dict);
    m_wxLocale->AddCatalog(SLIC3R_APP_KEY);
    m_imgui->set_language(into_u8(language_info->CanonicalName));
    //FIXME This is a temporary workaround, the correct solution is to switch to "C" locale during file import / export only.
    wxSetlocale(LC_NUMERIC, "C");
    Preset::update_suffix_modified((" (" + _L("modified") + ")").ToUTF8().data());
	return true;
}

Tab* GUI_App::get_tab(Preset::Type type)
{
    for (Tab* tab: tabs_list)
        if (tab->type() == type)
            return tab->completed() ? tab : nullptr; // To avoid actions with no-completed Tab
    return nullptr;
}

ConfigOptionMode GUI_App::get_mode()
{
    if (!app_config->has("view_mode"))
        return comSimple;

    const auto mode = app_config->get("view_mode");
    return mode == "expert" ? comExpert : 
           mode == "simple" ? comSimple : comAdvanced;
}

void GUI_App::save_mode(const /*ConfigOptionMode*/int mode) 
{
    const std::string mode_str = mode == comExpert ? "expert" :
                                 mode == comSimple ? "simple" : "advanced";
    app_config->set("view_mode", mode_str);
    app_config->save(); 
    update_mode();
}

// Update view mode according to selected menu
void GUI_App::update_mode()
{
    sidebar().update_mode();

    for (auto tab : tabs_list)
        tab->update_mode();

    plater()->update_object_menu();
    plater()->canvas3D()->update_gizmos_on_off_state();
}

void GUI_App::add_config_menu(wxMenuBar *menu)
{
    auto local_menu = new wxMenu();
    wxWindowID config_id_base = wxWindow::NewControlId(int(ConfigMenuCnt));

    const auto config_wizard_name = _(ConfigWizard::name(true));
    const auto config_wizard_tooltip = from_u8((boost::format(_utf8(L("Run %s"))) % config_wizard_name).str());
    // Cmd+, is standard on OS X - what about other operating systems?
    local_menu->Append(config_id_base + ConfigMenuWizard, config_wizard_name + dots, config_wizard_tooltip);
    local_menu->Append(config_id_base + ConfigMenuSnapshots, _(L("&Configuration Snapshots")) + dots, _(L("Inspect / activate configuration snapshots")));
    local_menu->Append(config_id_base + ConfigMenuTakeSnapshot, _(L("Take Configuration &Snapshot")), _(L("Capture a configuration snapshot")));
    local_menu->Append(config_id_base + ConfigMenuUpdate, 		_(L("Check for updates")), 					_(L("Check for configuration updates")));
    local_menu->AppendSeparator();
    local_menu->Append(config_id_base + ConfigMenuPreferences, _(L("&Preferences")) + dots + 
#ifdef __APPLE__
        "\tCtrl+,",
#else
        "\tCtrl+P",
#endif
        _(L("Application preferences")));
    local_menu->AppendSeparator();
    auto mode_menu = new wxMenu();
    mode_menu->AppendRadioItem(config_id_base + ConfigMenuModeSimple, _(L("Simple")), _(L("Simple View Mode")));
//    mode_menu->AppendRadioItem(config_id_base + ConfigMenuModeAdvanced, _(L("Advanced")), _(L("Advanced View Mode")));
    mode_menu->AppendRadioItem(config_id_base + ConfigMenuModeAdvanced, _CTX(L_CONTEXT("Advanced", "Mode"), "Mode"), _L("Advanced View Mode"));
    mode_menu->AppendRadioItem(config_id_base + ConfigMenuModeExpert, _(L("Expert")), _(L("Expert View Mode")));
    Bind(wxEVT_UPDATE_UI, [this](wxUpdateUIEvent& evt) { if(get_mode() == comSimple) evt.Check(true); }, config_id_base + ConfigMenuModeSimple);
    Bind(wxEVT_UPDATE_UI, [this](wxUpdateUIEvent& evt) { if(get_mode() == comAdvanced) evt.Check(true); }, config_id_base + ConfigMenuModeAdvanced);
    Bind(wxEVT_UPDATE_UI, [this](wxUpdateUIEvent& evt) { if(get_mode() == comExpert) evt.Check(true); }, config_id_base + ConfigMenuModeExpert);

    local_menu->AppendSubMenu(mode_menu, _(L("Mode")), wxString::Format(_(L("%s View Mode")), SLIC3R_APP_NAME));
    local_menu->AppendSeparator();
    local_menu->Append(config_id_base + ConfigMenuLanguage, _(L("&Language")));
    local_menu->AppendSeparator();
    local_menu->Append(config_id_base + ConfigMenuFlashFirmware, _(L("Flash printer &firmware")), _(L("Upload a firmware image into an Arduino based printer")));
    // TODO: for when we're able to flash dictionaries
    // local_menu->Append(config_id_base + FirmwareMenuDict,  _(L("Flash language file")),    _(L("Upload a language dictionary file into a Prusa printer")));

    local_menu->Bind(wxEVT_MENU, [this, config_id_base](wxEvent &event) {
        switch (event.GetId() - config_id_base) {
        case ConfigMenuWizard:
            run_wizard(ConfigWizard::RR_USER);
            break;
		case ConfigMenuUpdate:
			check_updates(true);
			break;
        case ConfigMenuTakeSnapshot:
            // Take a configuration snapshot.
            if (check_unsaved_changes()) {
                wxTextEntryDialog dlg(nullptr, _(L("Taking configuration snapshot")), _(L("Snapshot name")));
                
                // set current normal font for dialog children, 
                // because of just dlg.SetFont(normal_font()) has no result;
                for (auto child : dlg.GetChildren())
                    child->SetFont(normal_font());

                if (dlg.ShowModal() == wxID_OK)
                    app_config->set("on_snapshot",
                    Slic3r::GUI::Config::SnapshotDB::singleton().take_snapshot(
                    *app_config, Slic3r::GUI::Config::Snapshot::SNAPSHOT_USER, dlg.GetValue().ToUTF8().data()).id);
            }
            break;
        case ConfigMenuSnapshots:
            if (check_unsaved_changes()) {
                std::string on_snapshot;
                if (Config::SnapshotDB::singleton().is_on_snapshot(*app_config))
                    on_snapshot = app_config->get("on_snapshot");
                ConfigSnapshotDialog dlg(Slic3r::GUI::Config::SnapshotDB::singleton(), on_snapshot);
                dlg.ShowModal();
                if (!dlg.snapshot_to_activate().empty()) {
                    if (!Config::SnapshotDB::singleton().is_on_snapshot(*app_config))
                        Config::SnapshotDB::singleton().take_snapshot(*app_config, Config::Snapshot::SNAPSHOT_BEFORE_ROLLBACK);
                    app_config->set("on_snapshot",
                        Config::SnapshotDB::singleton().restore_snapshot(dlg.snapshot_to_activate(), *app_config).id);
                    preset_bundle->load_presets(*app_config);
                    // Load the currently selected preset into the GUI, update the preset selection box.
                    load_current_presets();
                }
            }
            break;
        case ConfigMenuPreferences:
        {
            bool app_layout_changed = false;
            {
                // the dialog needs to be destroyed before the call to recreate_GUI()
                // or sometimes the application crashes into wxDialogBase() destructor
                // so we put it into an inner scope
                PreferencesDialog dlg(mainframe);
                dlg.ShowModal();
                app_layout_changed = dlg.settings_layout_changed();
            }
            if (app_layout_changed) {
                // hide full main_sizer for mainFrame
                mainframe->GetSizer()->Show(false);
                mainframe->update_layout();
                mainframe->select_tab(0);
            }
            break;
        }
        case ConfigMenuLanguage:
        {
            /* Before change application language, let's check unsaved changes on 3D-Scene
             * and draw user's attention to the application restarting after a language change
             */
            {
                // the dialog needs to be destroyed before the call to switch_language()
                // or sometimes the application crashes into wxDialogBase() destructor
                // so we put it into an inner scope
                wxMessageDialog dialog(nullptr,
                    _(L("Switching the language will trigger application restart.\n"
                        "You will lose content of the plater.")) + "\n\n" +
                    _(L("Do you want to proceed?")),
                    wxString(SLIC3R_APP_NAME) + " - " + _(L("Language selection")),
                    wxICON_QUESTION | wxOK | wxCANCEL);
                if (dialog.ShowModal() == wxID_CANCEL)
                    return;
            }

            switch_language();
            break;
        }
        case ConfigMenuFlashFirmware:
            FirmwareDialog::run(mainframe);
            break;
        default:
            break;
        }
    });
    
    using std::placeholders::_1;
    
    auto modfn = [this](int mode, wxCommandEvent&) { if(get_mode() != mode) save_mode(mode); };
    mode_menu->Bind(wxEVT_MENU, std::bind(modfn, comSimple, _1),   config_id_base + ConfigMenuModeSimple);
    mode_menu->Bind(wxEVT_MENU, std::bind(modfn, comAdvanced, _1), config_id_base + ConfigMenuModeAdvanced);
    mode_menu->Bind(wxEVT_MENU, std::bind(modfn, comExpert, _1),   config_id_base + ConfigMenuModeExpert);

    menu->Append(local_menu, _(L("&Configuration")));
}

// This is called when closing the application, when loading a config file or when starting the config wizard
// to notify the user whether he is aware that some preset changes will be lost.
bool GUI_App::check_unsaved_changes(const wxString &header)
{
    PrinterTechnology printer_technology = preset_bundle->printers.get_edited_preset().printer_technology();

    bool has_unsaved_changes = false;
    for (Tab* tab : tabs_list)
        if (tab->supports_printer_technology(printer_technology) && tab->current_preset_is_dirty()) {
            has_unsaved_changes = true;
            break;
        }

    if (has_unsaved_changes)
    {
        UnsavedChangesDialog dlg(header);
        if (dlg.ShowModal() == wxID_CANCEL)
            return false;

        if (dlg.save_preset())  // save selected changes
        {
            struct NameType
            {
                std::string     name;
                Preset::Type    type {Preset::TYPE_INVALID};
            };

            std::vector<NameType> names_and_types;

            // for system/default/external presets we should take an edited name
            std::vector<Preset::Type> types;
            for (Tab* tab : tabs_list)
                if (tab->supports_printer_technology(printer_technology) && tab->current_preset_is_dirty())
                {
                    const Preset& preset = tab->get_presets()->get_edited_preset();
                    if (preset.is_system || preset.is_default || preset.is_external)
                        types.emplace_back(preset.type);

                    names_and_types.emplace_back(NameType{ preset.name, preset.type });
                }


            if (!types.empty()) {
                SavePresetDialog save_dlg(types);
                if (save_dlg.ShowModal() != wxID_OK)
                    return false;

                for (NameType& nt : names_and_types) {
                    const std::string name = save_dlg.get_name(nt.type);
                    if (!name.empty())
                        nt.name = name;
                }
            }

            for (const NameType& nt : names_and_types)
                preset_bundle->save_changes_for_preset(nt.name, nt.type, dlg.get_unselected_options(nt.type));

            // if we saved changes to the new presets, we should to 
            // synchronize config.ini with the current selections.
            preset_bundle->export_selections(*app_config);
        }
    }

    return true;
}

bool GUI_App::checked_tab(Tab* tab)
{
    bool ret = true;
    if (find(tabs_list.begin(), tabs_list.end(), tab) == tabs_list.end())
        ret = false;
    return ret;
}

// Update UI / Tabs to reflect changes in the currently loaded presets
void GUI_App::load_current_presets()
{
    // check printer_presets for the containing information about "Print Host upload"
    // and create physical printer from it, if any exists
    check_printer_presets();

    PrinterTechnology printer_technology = preset_bundle->printers.get_edited_preset().printer_technology();
	this->plater()->set_printer_technology(printer_technology);
    for (Tab *tab : tabs_list)
		if (tab->supports_printer_technology(printer_technology)) {
			if (tab->type() == Preset::TYPE_PRINTER) {
				static_cast<TabPrinter*>(tab)->update_pages();
				// Mark the plater to update print bed by tab->load_current_preset() from Plater::on_config_change().
				this->plater()->force_print_bed_update();
			}
			tab->load_current_preset();
		}
}

bool GUI_App::OnExceptionInMainLoop()
{
    generic_exception_handle();
    return false;
}

#ifdef __APPLE__
// wxWidgets override to get an event on open files.
void GUI_App::MacOpenFiles(const wxArrayString &fileNames)
{
    std::vector<std::string> files;
    for (size_t i = 0; i < fileNames.GetCount(); ++ i)
        files.emplace_back(fileNames[i].ToUTF8().data());
    this->plater()->load_files(files, true, true);
}
#endif /* __APPLE */

Sidebar& GUI_App::sidebar()
{
    return plater_->sidebar();
}

ObjectManipulation* GUI_App::obj_manipul()
{
    // If this method is called before plater_ has been initialized, return nullptr (to avoid a crash)
    return (plater_ != nullptr) ? sidebar().obj_manipul() : nullptr;
}

ObjectSettings* GUI_App::obj_settings()
{
    return sidebar().obj_settings();
}

ObjectList* GUI_App::obj_list()
{
    return sidebar().obj_list();
}

ObjectLayers* GUI_App::obj_layers()
{
    return sidebar().obj_layers();
}

Plater* GUI_App::plater()
{
    return plater_;
}

Model& GUI_App::model()
{
    return plater_->model();
}

wxNotebook* GUI_App::tab_panel() const
{
    return mainframe->m_tabpanel;
}

// extruders count from selected printer preset
int GUI_App::extruders_cnt() const
{
    const Preset& preset = preset_bundle->printers.get_selected_preset();
    return preset.printer_technology() == ptSLA ? 1 :
           preset.config.option<ConfigOptionFloats>("nozzle_diameter")->values.size();
}

// extruders count from edited printer preset
int GUI_App::extruders_edited_cnt() const
{
    const Preset& preset = preset_bundle->printers.get_edited_preset();
    return preset.printer_technology() == ptSLA ? 1 :
           preset.config.option<ConfigOptionFloats>("nozzle_diameter")->values.size();
}

wxString GUI_App::current_language_code_safe() const
{
	// Translate the language code to a code, for which Prusa Research maintains translations.
	const std::map<wxString, wxString> mapping {
		{ "cs", 	"cs_CZ", },
		{ "sk", 	"cs_CZ", },
		{ "de", 	"de_DE", },
		{ "es", 	"es_ES", },
		{ "fr", 	"fr_FR", },
		{ "it", 	"it_IT", },
		{ "ja", 	"ja_JP", },
		{ "ko", 	"ko_KR", },
		{ "pl", 	"pl_PL", },
		{ "uk", 	"uk_UA", },
		{ "zh", 	"zh_CN", },
	};
	wxString language_code = this->current_language_code().BeforeFirst('_');
	auto it = mapping.find(language_code);
	if (it != mapping.end())
		language_code = it->second;
	else
		language_code = "en_US";
	return language_code;
}

void GUI_App::open_web_page_localized(const std::string &http_address)
{
    wxLaunchDefaultBrowser(http_address + "&lng=" + this->current_language_code_safe());
}

bool GUI_App::run_wizard(ConfigWizard::RunReason reason, ConfigWizard::StartPage start_page)
{
    wxCHECK_MSG(mainframe != nullptr, false, "Internal error: Main frame not created / null");

    if (! m_wizard) {
        m_wizard = new ConfigWizard(mainframe);
    }

    const bool res = m_wizard->run(reason, start_page);

    if (res) {
        load_current_presets();

        if (preset_bundle->printers.get_edited_preset().printer_technology() == ptSLA
            && Slic3r::model_has_multi_part_objects(wxGetApp().model())) {
            GUI::show_info(nullptr,
                _(L("It's impossible to print multi-part object(s) with SLA technology.")) + "\n\n" +
                _(L("Please check and fix your object list.")),
                _(L("Attention!")));
        }
    }

    return res;
}

#if ENABLE_THUMBNAIL_GENERATOR_DEBUG
void GUI_App::gcode_thumbnails_debug()
{
    const std::string BEGIN_MASK = "; thumbnail begin";
    const std::string END_MASK = "; thumbnail end";
    std::string gcode_line;
    bool reading_image = false;
    unsigned int width = 0;
    unsigned int height = 0;

    wxFileDialog dialog(GetTopWindow(), _(L("Select a gcode file:")), "", "", "G-code files (*.gcode)|*.gcode;*.GCODE;", wxFD_OPEN | wxFD_FILE_MUST_EXIST);
    if (dialog.ShowModal() != wxID_OK)
        return;

    std::string in_filename = into_u8(dialog.GetPath());
    std::string out_path = boost::filesystem::path(in_filename).remove_filename().append(L"thumbnail").string();

    boost::nowide::ifstream in_file(in_filename.c_str());
    std::vector<std::string> rows;
    std::string row;
    if (in_file.good())
    {
        while (std::getline(in_file, gcode_line))
        {
            if (in_file.good())
            {
                if (boost::starts_with(gcode_line, BEGIN_MASK))
                {
                    reading_image = true;
                    gcode_line = gcode_line.substr(BEGIN_MASK.length() + 1);
                    std::string::size_type x_pos = gcode_line.find('x');
                    std::string width_str = gcode_line.substr(0, x_pos);
                    width = (unsigned int)::atoi(width_str.c_str());
                    std::string height_str = gcode_line.substr(x_pos + 1);
                    height = (unsigned int)::atoi(height_str.c_str());
                    row.clear();
                }
                else if (reading_image && boost::starts_with(gcode_line, END_MASK))
                {
                    std::string out_filename = out_path + std::to_string(width) + "x" + std::to_string(height) + ".png";
                    boost::nowide::ofstream out_file(out_filename.c_str(), std::ios::binary);
                    if (out_file.good())
                    {
                        std::string decoded;
                        decoded.resize(boost::beast::detail::base64::decoded_size(row.size()));
                        decoded.resize(boost::beast::detail::base64::decode((void*)&decoded[0], row.data(), row.size()).first);

                        out_file.write(decoded.c_str(), decoded.size());
                        out_file.close();
                    }

                    reading_image = false;
                    width = 0;
                    height = 0;
                    rows.clear();
                }
                else if (reading_image)
                    row += gcode_line.substr(2);
            }
        }

        in_file.close();
    }
}
#endif // ENABLE_THUMBNAIL_GENERATOR_DEBUG

void GUI_App::window_pos_save(wxTopLevelWindow* window, const std::string &name)
{
    if (name.empty()) { return; }
    const auto config_key = (boost::format("window_%1%") % name).str();

    WindowMetrics metrics = WindowMetrics::from_window(window);
    app_config->set(config_key, metrics.serialize());
    app_config->save();
}

void GUI_App::window_pos_restore(wxTopLevelWindow* window, const std::string &name, bool default_maximized)
{
    if (name.empty()) { return; }
    const auto config_key = (boost::format("window_%1%") % name).str();

    if (! app_config->has(config_key)) {
        window->Maximize(default_maximized);
        return;
    }

    auto metrics = WindowMetrics::deserialize(app_config->get(config_key));
    if (! metrics) {
        window->Maximize(default_maximized);
        return;
    }

    const wxRect& rect = metrics->get_rect();
    window->SetPosition(rect.GetPosition());
    window->SetSize(rect.GetSize());
    window->Maximize(metrics->get_maximized());
}

void GUI_App::window_pos_sanitize(wxTopLevelWindow* window)
{
    /*unsigned*/int display_idx = wxDisplay::GetFromWindow(window);
    wxRect display;
    if (display_idx == wxNOT_FOUND) {
        display = wxDisplay(0u).GetClientArea();
        window->Move(display.GetTopLeft());
    } else {
        display = wxDisplay(display_idx).GetClientArea();
    }

    auto metrics = WindowMetrics::from_window(window);
    metrics.sanitize_for_display(display);
    if (window->GetScreenRect() != metrics.get_rect()) {
        window->SetSize(metrics.get_rect());
    }
}

bool GUI_App::config_wizard_startup()
{
    if (!app_conf_exists || preset_bundle->printers.size() <= 1) {
        run_wizard(ConfigWizard::RR_DATA_EMPTY);
        return true;
    } else if (get_app_config()->legacy_datadir()) {
        // Looks like user has legacy pre-vendorbundle data directory,
        // explain what this is and run the wizard

        MsgDataLegacy dlg;
        dlg.ShowModal();

        run_wizard(ConfigWizard::RR_DATA_LEGACY);
        return true;
    }
    return false;
}

void GUI_App::check_updates(const bool verbose)
{
	
	PresetUpdater::UpdateResult updater_result;
	try {
		updater_result = preset_updater->config_update(app_config->orig_version(), verbose);
		if (updater_result == PresetUpdater::R_INCOMPAT_EXIT) {
			mainframe->Close();
		}
		else if (updater_result == PresetUpdater::R_INCOMPAT_CONFIGURED) {
			app_conf_exists = true;
		}
		else if(verbose && updater_result == PresetUpdater::R_NOOP)
		{
			MsgNoUpdates dlg;
			dlg.ShowModal();
		}
	}
	catch (const std::exception & ex) {
		show_error(nullptr, ex.what());
	}

	
}
// static method accepting a wxWindow object as first parameter
// void warning_catcher{
//     my($self, $message_dialog) = @_;
//     return sub{
//         my $message = shift;
//         return if $message = ~/ GLUquadricObjPtr | Attempt to free unreferenced scalar / ;
//         my @params = ($message, 'Warning', wxOK | wxICON_WARNING);
//         $message_dialog
//             ? $message_dialog->(@params)
//             : Wx::MessageDialog->new($self, @params)->ShowModal;
//     };
// }

// Do we need this function???
// void GUI_App::notify(message) {
//     auto frame = GetTopWindow();
//     // try harder to attract user attention on OS X
//     if (!frame->IsActive())
//         frame->RequestUserAttention(defined(__WXOSX__/*&Wx::wxMAC */)? wxUSER_ATTENTION_ERROR : wxUSER_ATTENTION_INFO);
// 
//     // There used to be notifier using a Growl application for OSX, but Growl is dead.
//     // The notifier also supported the Linux X D - bus notifications, but that support was broken.
//     //TODO use wxNotificationMessage ?
// }


#ifdef __WXMSW__
void GUI_App::associate_3mf_files()
{
    // see as reference: https://stackoverflow.com/questions/20245262/c-program-needs-an-file-association

    auto reg_set = [](HKEY hkeyHive, const wchar_t* pszVar, const wchar_t* pszValue)->bool
    {
        wchar_t szValueCurrent[1000];
        DWORD dwType;
        DWORD dwSize = sizeof(szValueCurrent);

        int iRC = ::RegGetValueW(hkeyHive, pszVar, nullptr, RRF_RT_ANY, &dwType, szValueCurrent, &dwSize);

        bool bDidntExist = iRC == ERROR_FILE_NOT_FOUND;

        if ((iRC != ERROR_SUCCESS) && !bDidntExist)
            // an error occurred
            return false;

        if (!bDidntExist)
        {
            if (dwType != REG_SZ)
                // invalid type
                return false;

            if (::wcscmp(szValueCurrent, pszValue) == 0)
                // value already set
                return false;
        }

        DWORD dwDisposition;
        HKEY hkey;
        iRC = ::RegCreateKeyExW(hkeyHive, pszVar, 0, 0, 0, KEY_ALL_ACCESS, nullptr, &hkey, &dwDisposition);
        bool ret = false;
        if (iRC == ERROR_SUCCESS)
        {
            iRC = ::RegSetValueExW(hkey, L"", 0, REG_SZ, (BYTE*)pszValue, (::wcslen(pszValue) + 1) * sizeof(wchar_t));
            if (iRC == ERROR_SUCCESS)
                ret = true;
        }

        RegCloseKey(hkey);
        return ret;
    };

    wchar_t app_path[MAX_PATH];
    ::GetModuleFileNameW(nullptr, app_path, sizeof(app_path));

    std::wstring prog_path = L"\"" + std::wstring(app_path) + L"\"";
    std::wstring prog_id = L"Prusa.Slicer.1";
    std::wstring prog_desc = L"PrusaSlicer";
    std::wstring prog_command = prog_path + L" \"%1\"";
    std::wstring reg_base = L"Software\\Classes";
    std::wstring reg_extension = reg_base + L"\\.3mf";
    std::wstring reg_prog_id = reg_base + L"\\" + prog_id;
    std::wstring reg_prog_id_command = reg_prog_id + L"\\Shell\\Open\\Command";

    bool is_new = false;
    is_new |= reg_set(HKEY_CURRENT_USER, reg_extension.c_str(), prog_id.c_str());
    is_new |= reg_set(HKEY_CURRENT_USER, reg_prog_id.c_str(), prog_desc.c_str());
    is_new |= reg_set(HKEY_CURRENT_USER, reg_prog_id_command.c_str(), prog_command.c_str());

    if (is_new)
        // notify Windows only when any of the values gets changed
        ::SHChangeNotify(SHCNE_ASSOCCHANGED, SHCNF_IDLIST, nullptr, nullptr);
}
#endif // __WXMSW__

} // GUI
} //Slic3r<|MERGE_RESOLUTION|>--- conflicted
+++ resolved
@@ -158,30 +158,15 @@
 
         wxFont sys_font = get_scaled_sys_font(screen_sf);
 
-<<<<<<< HEAD
-    // title
-=======
         // title
-//@@@@@@@@@@@@@@@@@@@@@@@@@@@@@@@@@@@@@@@@@@@@@@@@@@@@@@@@@@@@@@@@@@@@@@@@@@@@@@@@@@@@@@@@@@@@@@@@@@@@@@@@@@@@@@@@@@@@@@@@@@@@@@@@@@@@@@@@@@@@@@@@@@@@@@@@@@@@@@@@@@@@@@@@@@@@@@@@@@@@@@@@@@@@@@
->>>>>>> 50a6680d
 #if ENABLE_GCODE_VIEWER
     	wxString title_string = wxGetApp().is_editor() ? SLIC3R_APP_NAME : GCODEVIEWER_APP_NAME;
 #else
-<<<<<<< HEAD
-    wxString title_string = SLIC3R_APP_NAME;
+        wxString title_string = SLIC3R_APP_NAME;
 #endif // ENABLE_GCODE_VIEWER
-    wxFont title_font = wxSystemSettings::GetFont(wxSYS_DEFAULT_GUI_FONT);
-    title_font.SetPointSize(24);
-=======
-//@@@@@@@@@@@@@@@@@@@@@@@@@@@@@@@@@@@@@@@@@@@@@@@@@@@@@@@@@@@@@@@@@@@@@@@@@@@@@@@@@@@@@@@@@@@@@@@@@@@@@@@@@@@@@@@@@@@@@@@@@@@@@@@@@@@@@@@@@@@@@@@@@@@@@@@@@@@@@@@@@@@@@@@@@@@@@@@@@@@@@@@@@@@@@@
-        wxString title_string = SLIC3R_APP_NAME;
-//@@@@@@@@@@@@@@@@@@@@@@@@@@@@@@@@@@@@@@@@@@@@@@@@@@@@@@@@@@@@@@@@@@@@@@@@@@@@@@@@@@@@@@@@@@@@@@@@@@@@@@@@@@@@@@@@@@@@@@@@@@@@@@@@@@@@@@@@@@@@@@@@@@@@@@@@@@@@@@@@@@@@@@@@@@@@@@@@@@@@@@@@@@@@@@
-#endif // ENABLE_GCODE_VIEWER
-//@@@@@@@@@@@@@@@@@@@@@@@@@@@@@@@@@@@@@@@@@@@@@@@@@@@@@@@@@@@@@@@@@@@@@@@@@@@@@@@@@@@@@@@@@@@@@@@@@@@@@@@@@@@@@@@@@@@@@@@@@@@@@@@@@@@@@@@@@@@@@@@@@@@@@@@@@@@@@@@@@@@@@@@@@@@@@@@@@@@@@@@@@@@@@@
+
         wxFont title_font = sys_font;
         title_font.SetPointSize(3 * sys_font.GetPointSize());
->>>>>>> 50a6680d
-
 
         // dynamically get the version to display
         wxString version_string = _L("Version") + " " + std::string(SLIC3R_VERSION);
