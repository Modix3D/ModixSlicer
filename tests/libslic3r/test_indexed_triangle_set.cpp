#include <iostream>
#include <fstream>
#include <catch2/catch.hpp>

#include "libslic3r/TriangleMesh.hpp"

using namespace Slic3r;

TEST_CASE("Split empty mesh", "[its_split][its]") {
    using namespace Slic3r;

    indexed_triangle_set its;

    std::vector<indexed_triangle_set> res = its_split(its);

    REQUIRE(res.empty());
}

TEST_CASE("Split simple mesh consisting of one part", "[its_split][its]") {
    using namespace Slic3r;

    auto cube = its_make_cube(10., 10., 10.);

    std::vector<indexed_triangle_set> res = its_split(cube);

    REQUIRE(res.size() == 1);
    REQUIRE(res.front().indices.size() == cube.indices.size());
    REQUIRE(res.front().vertices.size() == cube.vertices.size());
}

void debug_write_obj(const std::vector<indexed_triangle_set> &res, const std::string &name)
{
#ifndef NDEBUG
    size_t part_idx = 0;
    for (auto &part_its : res) {
        its_write_obj(part_its, (name + std::to_string(part_idx++) + ".obj").c_str());
    }
#endif
}

TEST_CASE("Split two non-watertight mesh", "[its_split][its]") {
    using namespace Slic3r;

    auto cube1 = its_make_cube(10., 10., 10.);
    cube1.indices.pop_back();
    auto cube2 = cube1;

    its_transform(cube1, identity3f().translate(Vec3f{-5.f, 0.f, 0.f}));
    its_transform(cube2, identity3f().translate(Vec3f{5.f, 0.f, 0.f}));

    its_merge(cube1, cube2);

    std::vector<indexed_triangle_set> res = its_split(cube1);

    REQUIRE(res.size() == 2);
    REQUIRE(res[0].indices.size() == res[1].indices.size());
    REQUIRE(res[0].indices.size() == cube2.indices.size());
    REQUIRE(res[0].vertices.size() == res[1].vertices.size());
    REQUIRE(res[0].vertices.size() == cube2.vertices.size());

    debug_write_obj(res, "parts_non_watertight");
}

TEST_CASE("Split non-manifold mesh", "[its_split][its]") {
    using namespace Slic3r;

    auto cube = its_make_cube(10., 10., 10.), cube_low = cube;

    its_transform(cube_low, identity3f().translate(Vec3f{10.f, 10.f, 10.f}));
    its_merge(cube, cube_low);
    its_merge_vertices(cube);

    std::vector<indexed_triangle_set> res = its_split(cube);

    REQUIRE(res.size() == 2);
    REQUIRE(res[0].indices.size() == res[1].indices.size());
    REQUIRE(res[0].indices.size() == cube_low.indices.size());
    REQUIRE(res[0].vertices.size() == res[1].vertices.size());
    REQUIRE(res[0].vertices.size() == cube_low.vertices.size());

    debug_write_obj(res, "cubes_non_manifold");
}

TEST_CASE("Split two watertight meshes", "[its_split][its]") {
    using namespace Slic3r;

    auto sphere1 = its_make_sphere(10., 2 * PI / 200.), sphere2 = sphere1;

    its_transform(sphere1, identity3f().translate(Vec3f{-5.f, 0.f, 0.f}));
    its_transform(sphere2, identity3f().translate(Vec3f{5.f, 0.f, 0.f}));

    its_merge(sphere1, sphere2);

    std::vector<indexed_triangle_set> res = its_split(sphere1);

    REQUIRE(res.size() == 2);
    REQUIRE(res[0].indices.size() == res[1].indices.size());
    REQUIRE(res[0].indices.size() == sphere2.indices.size());
    REQUIRE(res[0].vertices.size() == res[1].vertices.size());
    REQUIRE(res[0].vertices.size() == sphere2.vertices.size());

    debug_write_obj(res, "parts_watertight");
}

#include <libslic3r/QuadricEdgeCollapse.hpp>
static float triangle_area(const Vec3f &v0, const Vec3f &v1, const Vec3f &v2)
{
    Vec3f ab = v1 - v0;
    Vec3f ac = v2 - v0;
    return ab.cross(ac).norm() / 2.f;
}

static float triangle_area(const Vec3crd &triangle_inices, const std::vector<Vec3f> &vertices)
{
    return triangle_area(vertices[triangle_inices[0]],
                         vertices[triangle_inices[1]],
                         vertices[triangle_inices[2]]);
}

static std::mt19937 create_random_generator() {
    std::random_device rd;
    std::mt19937 gen(rd());
    return gen;
}

std::vector<Vec3f> its_sample_surface(const indexed_triangle_set &its,
                                      double        sample_per_mm2,
                                      std::mt19937 random_generator = create_random_generator())
{
    std::vector<Vec3f> samples;
    std::uniform_real_distribution<float> rand01(0.f, 1.f);
    for (const auto &triangle_indices : its.indices) {
        float area = triangle_area(triangle_indices, its.vertices);
        float countf;
        float fractional = std::modf(area * sample_per_mm2, &countf);
        int count = static_cast<int>(countf);

        float generate = rand01(random_generator);
        if (generate < fractional) ++count;
        if (count == 0) continue;

        const Vec3f &v0 = its.vertices[triangle_indices[0]];
        const Vec3f &v1 = its.vertices[triangle_indices[1]];
        const Vec3f &v2 = its.vertices[triangle_indices[2]];
        for (int c = 0; c < count; c++) {
            // barycentric coordinate
            Vec3f b;
            b[0] = rand01(random_generator);
            b[1] = rand01(random_generator);
            if ((b[0] + b[1]) > 1.f) {
                b[0] = 1.f - b[0];
                b[1] = 1.f - b[1];
            }
            b[2] = 1.f - b[0] - b[1];
            Vec3f pos;
            for (int i = 0; i < 3; i++) {
                pos[i] = b[0] * v0[i] + b[1] * v1[i] + b[2] * v2[i];
            }
            samples.push_back(pos);
        }        
    }
    return samples;
}


#include "libslic3r/AABBTreeIndirect.hpp"

struct CompareConfig
{
    float max_distance = 3.f;
    float max_average_distance = 2.f;
};

bool is_similar(const indexed_triangle_set &from,
             const indexed_triangle_set &to,
             const CompareConfig &cfg)
{
    // create ABBTree
    auto tree = AABBTreeIndirect::build_aabb_tree_over_indexed_triangle_set(
        from.vertices, from.indices);
    float sum_distance = 0.f;
    float max_distance = 0.f;

    auto  collect_distances = [&](const Vec3f &surface_point) {
        size_t hit_idx;
        Vec3f  hit_point;
        float  distance2 =
            AABBTreeIndirect::squared_distance_to_indexed_triangle_set(
                from.vertices, from.indices, tree, surface_point, hit_idx, hit_point);
        float distance = sqrt(distance2);
        if (max_distance < distance) max_distance = distance;
        sum_distance += distance;
    };

    for (const Vec3f &vertex : to.vertices) { 
        collect_distances(vertex);
    }

    for (const Vec3i &t : to.indices) {
        Vec3f center(0,0,0);
        for (size_t i = 0; i < 3; ++i) { 
            center += to.vertices[t[i]] / 3;
        }
        collect_distances(center);
    }

    size_t count        = to.vertices.size() + to.indices.size();
    float avg_distance = sum_distance / count;
    if (avg_distance > cfg.max_average_distance || 
        max_distance > cfg.max_distance)
        return false;
    return true;
}

TEST_CASE("Reduce one edge by Quadric Edge Collapse", "[its]")
{
    indexed_triangle_set its;
    its.vertices = {Vec3f(-1.f, 0.f, 0.f), Vec3f(0.f, 1.f, 0.f),
                    Vec3f(1.f, 0.f, 0.f), Vec3f(0.f, 0.f, 1.f),
                    // vertex to be removed
                    Vec3f(0.9f, .1f, -.1f)};
    its.indices  = {Vec3i(1, 0, 3), Vec3i(2, 1, 3), Vec3i(0, 2, 3),
                   Vec3i(0, 1, 4), Vec3i(1, 2, 4), Vec3i(2, 0, 4)};
    // edge to remove is between vertices 2 and 4 on trinagles 4 and 5

    indexed_triangle_set its_ = its; // copy
    // its_write_obj(its, "tetrhedron_in.obj");
    uint32_t wanted_count = its.indices.size() - 1;
    its_quadric_edge_collapse(its, wanted_count);
    // its_write_obj(its, "tetrhedron_out.obj");
    CHECK(its.indices.size() == 4);
    CHECK(its.vertices.size() == 4);

    for (size_t i = 0; i < 3; i++) { 
        CHECK(its.indices[i] == its_.indices[i]);
    }

    for (size_t i = 0; i < 4; i++) {
        if (i == 2) continue;
        CHECK(its.vertices[i] == its_.vertices[i]);
    }

    const Vec3f &v = its.vertices[2]; // new vertex
    const Vec3f &v2 = its_.vertices[2]; // moved vertex
    const Vec3f &v4 = its_.vertices[4]; // removed vertex
    for (size_t i = 0; i < 3; i++) { 
        bool is_between = (v[i] < v4[i] && v[i] > v2[i]) ||
                          (v[i] > v4[i] && v[i] < v2[i]);
        CHECK(is_between);
    }
    CompareConfig cfg;
    cfg.max_average_distance = 0.014f;
    cfg.max_distance         = 0.75f;

    CHECK(is_similar(its, its_, cfg));
    CHECK(is_similar(its_, its, cfg));
}

#include "test_utils.hpp"
TEST_CASE("Simplify mesh by Quadric edge collapse to 5%", "[its]")
{
    TriangleMesh mesh = load_model("frog_legs.obj");
    double original_volume = its_volume(mesh.its);
    uint32_t wanted_count = mesh.its.indices.size() * 0.05;
    REQUIRE_FALSE(mesh.empty());
    indexed_triangle_set its = mesh.its; // copy
    float max_error = std::numeric_limits<float>::max();
    its_quadric_edge_collapse(its, wanted_count, &max_error);
    //its_write_obj(its, "frog_legs_qec.obj");
    CHECK(its.indices.size() <= wanted_count);
    double volume = its_volume(its);
    CHECK(fabs(original_volume - volume) < 33.);

    CompareConfig cfg;
    cfg.max_average_distance = 0.043f;
    cfg.max_distance         = 0.32f;

    CHECK(is_similar(mesh.its, its, cfg));
    CHECK(is_similar(its, mesh.its, cfg));
}

bool exist_triangle_with_twice_vertices(const std::vector<stl_triangle_vertex_indices>& indices)
{
    for (const auto &face : indices)
        if (face[0] == face[1] || 
            face[0] == face[2] || 
            face[1] == face[2]) return true;
    return false;
}

TEST_CASE("Simplify trouble case", "[its]")
{
    TriangleMesh tm = load_model("simplification.obj");
    REQUIRE_FALSE(tm.empty());
    float max_error = std::numeric_limits<float>::max();
    uint32_t wanted_count = 0;
    its_quadric_edge_collapse(tm.its, wanted_count, &max_error);
<<<<<<< HEAD
    CHECK(tm.its.indices.size() <= 8);
}

TEST_CASE("Neighbors in cube", "[its]")
{
    auto its = its_make_cube(1, 2, 3);
    auto neighbors = its_face_neighbors(its);
    int  no_value  = -1;
    for (auto &neighbor : neighbors) { 
        for (size_t i = 0; i < 3; i++) { 
            CHECK(neighbor[i] != no_value);
        }        
    }
=======
    CHECK(!exist_triangle_with_twice_vertices(tm.its.indices));
}

TEST_CASE("Simplified cube should not be empty.", "[its]")
{
    auto its = its_make_cube(1, 2, 3);
    float    max_error    = std::numeric_limits<float>::max();
    uint32_t wanted_count = 0;
    its_quadric_edge_collapse(its, wanted_count, &max_error);
    CHECK(!its.indices.empty());
>>>>>>> fda8ef6f
}<|MERGE_RESOLUTION|>--- conflicted
+++ resolved
@@ -295,8 +295,16 @@
     float max_error = std::numeric_limits<float>::max();
     uint32_t wanted_count = 0;
     its_quadric_edge_collapse(tm.its, wanted_count, &max_error);
-<<<<<<< HEAD
-    CHECK(tm.its.indices.size() <= 8);
+    CHECK(!exist_triangle_with_twice_vertices(tm.its.indices));
+}
+
+TEST_CASE("Simplified cube should not be empty.", "[its]")
+{
+    auto its = its_make_cube(1, 2, 3);
+    float    max_error    = std::numeric_limits<float>::max();
+    uint32_t wanted_count = 0;
+    its_quadric_edge_collapse(its, wanted_count, &max_error);
+    CHECK(!its.indices.empty());
 }
 
 TEST_CASE("Neighbors in cube", "[its]")
@@ -309,16 +317,4 @@
             CHECK(neighbor[i] != no_value);
         }        
     }
-=======
-    CHECK(!exist_triangle_with_twice_vertices(tm.its.indices));
-}
-
-TEST_CASE("Simplified cube should not be empty.", "[its]")
-{
-    auto its = its_make_cube(1, 2, 3);
-    float    max_error    = std::numeric_limits<float>::max();
-    uint32_t wanted_count = 0;
-    its_quadric_edge_collapse(its, wanted_count, &max_error);
-    CHECK(!its.indices.empty());
->>>>>>> fda8ef6f
 }