--- conflicted
+++ resolved
@@ -32,11 +32,7 @@
 
 void main()
 {
-<<<<<<< HEAD
-    out_color = svg_source ? svg_color() : non_svg_color();
-=======
 	vec4 color = svg_source ? svg_color() : non_svg_color();
 	color.a = transparent_background ? color.a * 0.5 : color.a;
-	frag_color = color;
->>>>>>> bea50dce
+	out_color = color;
 }