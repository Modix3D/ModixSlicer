#include "libslic3r/Point.hpp"
#include "libslic3r/libslic3r.h"

#include "GLToolbar.hpp"

#include "slic3r/GUI/GLCanvas3D.hpp"
#include "slic3r/GUI/GUI_App.hpp"
#include "slic3r/GUI/Camera.hpp"
#include "slic3r/GUI/Plater.hpp"

#include <wx/event.h>
#include <wx/bitmap.h>
#include <wx/dcmemory.h>
#include <wx/settings.h>
#include <wx/glcanvas.h>

namespace Slic3r {
namespace GUI {

wxDEFINE_EVENT(EVT_GLTOOLBAR_ADD, SimpleEvent);
wxDEFINE_EVENT(EVT_GLTOOLBAR_DELETE, SimpleEvent);
wxDEFINE_EVENT(EVT_GLTOOLBAR_DELETE_ALL, SimpleEvent);
wxDEFINE_EVENT(EVT_GLTOOLBAR_ARRANGE, SimpleEvent);
wxDEFINE_EVENT(EVT_GLTOOLBAR_COPY, SimpleEvent);
wxDEFINE_EVENT(EVT_GLTOOLBAR_PASTE, SimpleEvent);
wxDEFINE_EVENT(EVT_GLTOOLBAR_MORE, SimpleEvent);
wxDEFINE_EVENT(EVT_GLTOOLBAR_FEWER, SimpleEvent);
wxDEFINE_EVENT(EVT_GLTOOLBAR_SPLIT_OBJECTS, SimpleEvent);
wxDEFINE_EVENT(EVT_GLTOOLBAR_SPLIT_VOLUMES, SimpleEvent);
wxDEFINE_EVENT(EVT_GLTOOLBAR_LAYERSEDITING, SimpleEvent);

wxDEFINE_EVENT(EVT_GLVIEWTOOLBAR_3D, SimpleEvent);
wxDEFINE_EVENT(EVT_GLVIEWTOOLBAR_PREVIEW, SimpleEvent);

const GLToolbarItem::ActionCallback GLToolbarItem::Default_Action_Callback = [](){};
const GLToolbarItem::VisibilityCallback GLToolbarItem::Default_Visibility_Callback = []()->bool { return true; };
const GLToolbarItem::EnablingCallback GLToolbarItem::Default_Enabling_Callback = []()->bool { return true; };
const GLToolbarItem::RenderCallback GLToolbarItem::Default_Render_Callback = [](float, float, float, float){};

GLToolbarItem::Data::Option::Option()
    : toggable(false)
    , action_callback(Default_Action_Callback)
    , render_callback(nullptr)
{
}

GLToolbarItem::Data::Data()
    : name("")
    , icon_filename("")
    , tooltip("")
    , additional_tooltip("")
    , sprite_id(-1)
    , visible(true)
    , visibility_callback(Default_Visibility_Callback)
    , enabling_callback(Default_Enabling_Callback)
{
}

GLToolbarItem::GLToolbarItem(GLToolbarItem::EType type, const GLToolbarItem::Data& data)
    : m_type(type)
    , m_state(Normal)
    , m_data(data)
    , m_last_action_type(Undefined)
    , m_highlight_state(NotHighlighted)
{
}

bool GLToolbarItem::update_visibility()
{
    bool visible = m_data.visibility_callback();
    bool ret = (m_data.visible != visible);
    if (ret)
        m_data.visible = visible;
    // Return false for separator as it would always return true.
    return is_separator() ? false : ret;
}

bool GLToolbarItem::update_enabled_state()
{
    bool enabled = m_data.enabling_callback();
    bool ret = (is_enabled() != enabled);
    if (ret)
        m_state = enabled ? GLToolbarItem::Normal : GLToolbarItem::Disabled;

    return ret;
}

void GLToolbarItem::render(unsigned int tex_id, float left, float right, float bottom, float top, unsigned int tex_width, unsigned int tex_height, unsigned int icon_size) const
{
    auto uvs = [this](unsigned int tex_width, unsigned int tex_height, unsigned int icon_size) -> GLTexture::Quad_UVs
    {
        assert((tex_width != 0) && (tex_height != 0));
        GLTexture::Quad_UVs ret;
        // tiles in the texture are spaced by 1 pixel
        float icon_size_px = (float)(tex_width - 1) / ((float)Num_States + (float)Num_Rendered_Highlight_States);
        char render_state = (m_highlight_state ==  NotHighlighted ? m_state : Num_States + m_highlight_state);
        float inv_tex_width = 1.0f / (float)tex_width;
        float inv_tex_height = 1.0f / (float)tex_height;
        // tiles in the texture are spaced by 1 pixel
        float u_offset = 1.0f * inv_tex_width;
        float v_offset = 1.0f * inv_tex_height;
        float du = icon_size_px * inv_tex_width;
        float dv = icon_size_px * inv_tex_height;
        float left = u_offset + (float)render_state * du;
        float right = left + du - u_offset;
        float top = v_offset + (float)m_data.sprite_id * dv;
        float bottom = top + dv - v_offset;
        ret.left_top = { left, top };
        ret.left_bottom = { left, bottom };
        ret.right_bottom = { right, bottom };
        ret.right_top = { right, top };
        return ret;
    };

    GLTexture::render_sub_texture(tex_id, left, right, bottom, top, uvs(tex_width, tex_height, icon_size));

    if (is_pressed())
    {
        if ((m_last_action_type == Left) && m_data.left.can_render())
            m_data.left.render_callback(left, right, bottom, top);
        else if ((m_last_action_type == Right) && m_data.right.can_render())
            m_data.right.render_callback(left, right, bottom, top);
    }
}

BackgroundTexture::Metadata::Metadata()
    : filename("")
    , left(0)
    , right(0)
    , top(0)
    , bottom(0)
{
}

const float GLToolbar::Default_Icons_Size = 40.0f;

GLToolbar::Layout::Layout()
    : type(Horizontal)
    , horizontal_orientation(HO_Center)
    , vertical_orientation(VO_Center)
    , top(0.0f)
    , left(0.0f)
    , border(0.0f)
    , separator_size(0.0f)
    , gap_size(0.0f)
    , icons_size(Default_Icons_Size)
    , scale(1.0f)
    , width(0.0f)
    , height(0.0f)
    , dirty(true)
{
}

GLToolbar::GLToolbar(GLToolbar::EType type, const std::string& name)
    : m_type(type)
    , m_name(name)
    , m_enabled(false)
    , m_icons_texture_dirty(true)
    , m_pressed_toggable_id(-1)
{
}

GLToolbar::~GLToolbar()
{
    for (GLToolbarItem* item : m_items)
    {
        delete item;
    }
}

bool GLToolbar::init(const BackgroundTexture::Metadata& background_texture)
{
    if (m_background_texture.texture.get_id() != 0)
        return true;

    std::string path = resources_dir() + "/icons/";
    bool res = false;

    if (!background_texture.filename.empty())
        res = m_background_texture.texture.load_from_png_file(path + background_texture.filename, false, GLTexture::ECompressionType::SingleThreaded, false);

    if (res)
        m_background_texture.metadata = background_texture;

    return res;
}

bool GLToolbar::init_arrow(const BackgroundTexture::Metadata& arrow_texture)
{
    if (m_arrow_texture.texture.get_id() != 0)
        return true;

    std::string path = resources_dir() + "/icons/";
    bool res = false;

<<<<<<< HEAD
    if (!arrow_texture.filename.empty())
        res = m_arrow_texture.texture.load_from_png_file(path + arrow_texture.filename, false, GLTexture::ECompressionType::SingleThreaded, false);
//        res = m_arrow_texture.texture.load_from_svg_file(path + arrow_texture.filename, false, true, false, 100);

=======
    if (!arrow_texture.filename.empty()) {
        res = m_arrow_texture.texture.load_from_svg_file(path + arrow_texture.filename, false, false, false, 1000);
    }
>>>>>>> dfd946e7
    if (res)
        m_arrow_texture.metadata = arrow_texture;

    return res;
}

GLToolbar::Layout::EType GLToolbar::get_layout_type() const
{
    return m_layout.type;
}

void GLToolbar::set_layout_type(GLToolbar::Layout::EType type)
{
    m_layout.type = type;
    m_layout.dirty = true;
}

void GLToolbar::set_position(float top, float left)
{
    m_layout.top = top;
    m_layout.left = left;
}

void GLToolbar::set_border(float border)
{
    m_layout.border = border;
    m_layout.dirty = true;
}

void GLToolbar::set_separator_size(float size)
{
    m_layout.separator_size = size;
    m_layout.dirty = true;
}

void GLToolbar::set_gap_size(float size)
{
    m_layout.gap_size = size;
    m_layout.dirty = true;
}

void GLToolbar::set_icons_size(float size)
{
    if (m_layout.icons_size != size)
    {
        m_layout.icons_size = size;
        m_layout.dirty = true;
        m_icons_texture_dirty = true;
    }
}

void GLToolbar::set_scale(float scale)
{
    if (m_layout.scale != scale) {
        m_layout.scale = scale;
        m_layout.dirty = true;
        m_icons_texture_dirty = true;
    }
}

bool GLToolbar::add_item(const GLToolbarItem::Data& data)
{
    GLToolbarItem* item = new GLToolbarItem(GLToolbarItem::Action, data);
    if (item == nullptr)
        return false;

    m_items.push_back(item);
    m_layout.dirty = true;
    return true;
}

bool GLToolbar::add_separator()
{
    GLToolbarItem::Data data;
    GLToolbarItem* item = new GLToolbarItem(GLToolbarItem::Separator, data);
    if (item == nullptr)
        return false;

    m_items.push_back(item);
    m_layout.dirty = true;
    return true;
}

float GLToolbar::get_width()
{
    if (m_layout.dirty)
        calc_layout();

    return m_layout.width;
}

float GLToolbar::get_height()
{
    if (m_layout.dirty)
        calc_layout();

    return m_layout.height;
}

void GLToolbar::select_item(const std::string& name)
{
    if (is_item_disabled(name))
        return;

    for (GLToolbarItem* item : m_items)
    {
        if (!item->is_disabled())
        {
            bool hover = item->is_hovered();
            item->set_state((item->get_name() == name) ? (hover ? GLToolbarItem::HoverPressed : GLToolbarItem::Pressed) : (hover ? GLToolbarItem::Hover : GLToolbarItem::Normal));
        }
    }
}

bool GLToolbar::is_item_pressed(const std::string& name) const
{
    for (const GLToolbarItem* item : m_items)
    {
        if (item->get_name() == name)
            return item->is_pressed();
    }

    return false;
}

bool GLToolbar::is_item_disabled(const std::string& name) const
{
    for (const GLToolbarItem* item : m_items)
    {
        if (item->get_name() == name)
            return item->is_disabled();
    }

    return false;
}

bool GLToolbar::is_item_visible(const std::string& name) const
{
    for (const GLToolbarItem* item : m_items)
    {
        if (item->get_name() == name)
            return item->is_visible();
    }

    return false;
}

bool GLToolbar::is_any_item_pressed() const
{
    for (const GLToolbarItem* item : m_items)
    {
        if (item->is_pressed())
            return true;
    }

    return false;
}

int GLToolbar::get_item_id(const std::string& name) const
{
    for (int i = 0; i < (int)m_items.size(); ++i)
    {
        if (m_items[i]->get_name() == name)
            return i;
    }

    return -1;
}

std::string GLToolbar::get_tooltip() const
{
    std::string tooltip;

    for (GLToolbarItem* item : m_items)
    {
        if (item->is_hovered())
        {
            tooltip = item->get_tooltip();
            if (!item->is_pressed())
            {
                const std::string& additional_tooltip = item->get_additional_tooltip();
                if (!additional_tooltip.empty())
                    tooltip += "\n" + additional_tooltip;

                break;
            }
        }
    }

    return tooltip;
}

void GLToolbar::get_additional_tooltip(int item_id, std::string& text)
{
    if (0 <= item_id && item_id < (int)m_items.size())
    {
        text = m_items[item_id]->get_additional_tooltip();
        return;
    }

    text.clear();
}

void GLToolbar::set_additional_tooltip(int item_id, const std::string& text)
{
    if (0 <= item_id && item_id < (int)m_items.size())
        m_items[item_id]->set_additional_tooltip(text);
}

void GLToolbar::set_tooltip(int item_id, const std::string& text)
{
    if (0 <= item_id && item_id < (int)m_items.size())
        m_items[item_id]->set_tooltip(text);
}

bool GLToolbar::update_items_state()
{
    bool ret = false;
    ret |= update_items_visibility();
    ret |= update_items_enabled_state();
    if (!is_any_item_pressed())
        m_pressed_toggable_id = -1;

    return ret;
}

void GLToolbar::render(const GLCanvas3D& parent)
{
    if (!m_enabled || m_items.empty())
        return;

    if (m_icons_texture_dirty)
        generate_icons_texture();

    switch (m_layout.type)
    {
    default:
    case Layout::Horizontal: { render_horizontal(parent); break; }
    case Layout::Vertical: { render_vertical(parent); break; }
    }
}



bool GLToolbar::on_mouse(wxMouseEvent& evt, GLCanvas3D& parent)
{
    if (!m_enabled)
        return false;

    Vec2d mouse_pos((double)evt.GetX(), (double)evt.GetY());
    bool processed = false;

    // mouse anywhere
    if (!evt.Dragging() && !evt.Leaving() && !evt.Entering() && m_mouse_capture.parent != nullptr) {
        if (m_mouse_capture.any() && (evt.LeftUp() || evt.MiddleUp() || evt.RightUp())) {
            // prevents loosing selection into the scene if mouse down was done inside the toolbar and mouse up was down outside it,
            // as when switching between views
            m_mouse_capture.reset();
            return true;
        }
        m_mouse_capture.reset();
    }

    if (evt.Moving())
        update_hover_state(mouse_pos, parent);
    else if (evt.LeftUp()) {
        if (m_mouse_capture.left) {
            processed = true;
            m_mouse_capture.left = false;
        }
        else
            return false;
    }
    else if (evt.MiddleUp()) {
        if (m_mouse_capture.middle) {
            processed = true;
            m_mouse_capture.middle = false;
        }
        else
            return false;
    }
    else if (evt.RightUp()) {
        if (m_mouse_capture.right) {
            processed = true;
            m_mouse_capture.right = false;
        }
        else
            return false;
    }
    else if (evt.Dragging()) {
        if (m_mouse_capture.any())
            // if the button down was done on this toolbar, prevent from dragging into the scene
            processed = true;
        else
            return false;
    }

    int item_id = contains_mouse(mouse_pos, parent);
    if (item_id != -1) {
        // mouse inside toolbar
        if (evt.LeftDown() || evt.LeftDClick()) {
            m_mouse_capture.left = true;
            m_mouse_capture.parent = &parent;
            processed = true;
            if (item_id != -2 && !m_items[item_id]->is_separator() && !m_items[item_id]->is_disabled() &&
                (m_pressed_toggable_id == -1 || m_items[item_id]->get_last_action_type() == GLToolbarItem::Left)) {
                // mouse is inside an icon
                do_action(GLToolbarItem::Left, item_id, parent, true);
                parent.set_as_dirty();
            }
        }
        else if (evt.MiddleDown()) {
            m_mouse_capture.middle = true;
            m_mouse_capture.parent = &parent;
        }
        else if (evt.RightDown()) {
            m_mouse_capture.right = true;
            m_mouse_capture.parent = &parent;
            processed = true;
            if (item_id != -2 && !m_items[item_id]->is_separator() && !m_items[item_id]->is_disabled() &&
                (m_pressed_toggable_id == -1 || m_items[item_id]->get_last_action_type() == GLToolbarItem::Right)) {
                // mouse is inside an icon
                do_action(GLToolbarItem::Right, item_id, parent, true);
                parent.set_as_dirty();
            }
        }
    }

    return processed;
}

void GLToolbar::calc_layout()
{
    switch (m_layout.type)
    {
    default:
    case Layout::Horizontal:
    {
        m_layout.width = get_width_horizontal();
        m_layout.height = get_height_horizontal();
        break;
    }
    case Layout::Vertical:
    {
        m_layout.width = get_width_vertical();
        m_layout.height = get_height_vertical();
        break;
    }
    }

    m_layout.dirty = false;
}

float GLToolbar::get_width_horizontal() const
{
    return get_main_size();
}

float GLToolbar::get_width_vertical() const
{
    return (2.0f * m_layout.border + m_layout.icons_size) * m_layout.scale;
}

float GLToolbar::get_height_horizontal() const
{
    return (2.0f * m_layout.border + m_layout.icons_size) * m_layout.scale;
}

float GLToolbar::get_height_vertical() const
{
    return get_main_size();
}

float GLToolbar::get_main_size() const
{
    float size = 2.0f * m_layout.border;
    for (unsigned int i = 0; i < (unsigned int)m_items.size(); ++i)
    {
        if (!m_items[i]->is_visible())
            continue;

        if (m_items[i]->is_separator())
            size += m_layout.separator_size;
        else
            size += (float)m_layout.icons_size;
    }

    if (m_items.size() > 1)
        size += ((float)m_items.size() - 1.0f) * m_layout.gap_size;

    return size * m_layout.scale;
}

int GLToolbar::get_visible_items_cnt() const
{
    int cnt = 0;
    for (unsigned int i = 0; i < (unsigned int)m_items.size(); ++i)
        if (m_items[i]->is_visible() && !m_items[i]->is_separator())
            cnt++;

    return cnt;
}

void GLToolbar::do_action(GLToolbarItem::EActionType type, int item_id, GLCanvas3D& parent, bool check_hover)
{
    if ((m_pressed_toggable_id == -1) || (m_pressed_toggable_id == item_id))
    {
        if ((0 <= item_id) && (item_id < (int)m_items.size()))
        {
            GLToolbarItem* item = m_items[item_id];
            if ((item != nullptr) && !item->is_separator() && !item->is_disabled() && (!check_hover || item->is_hovered()))
            {
                if (((type == GLToolbarItem::Right) && item->is_right_toggable()) ||
                    ((type == GLToolbarItem::Left) && item->is_left_toggable()))
                {
                    GLToolbarItem::EState state = item->get_state();
                    if (state == GLToolbarItem::Hover)
                        item->set_state(GLToolbarItem::HoverPressed);
                    else if (state == GLToolbarItem::HoverPressed)
                        item->set_state(GLToolbarItem::Hover);
                    else if (state == GLToolbarItem::Pressed)
                        item->set_state(GLToolbarItem::Normal);
                    else if (state == GLToolbarItem::Normal)
                        item->set_state(GLToolbarItem::Pressed);

                    m_pressed_toggable_id = item->is_pressed() ? item_id : -1;
                    item->reset_last_action_type();

                    parent.render();
                    switch (type)
                    {
                    default:
                    case GLToolbarItem::Left: { item->do_left_action(); break; }
                    case GLToolbarItem::Right: { item->do_right_action(); break; }
                    }
                }
                else
                {
                    if (m_type == Radio)
                        select_item(item->get_name());
                    else
                        item->set_state(item->is_hovered() ? GLToolbarItem::HoverPressed : GLToolbarItem::Pressed);

                    item->reset_last_action_type();
                    parent.render();
                    switch (type)
                    {
                    default:
                    case GLToolbarItem::Left: { item->do_left_action(); break; }
                    case GLToolbarItem::Right: { item->do_right_action(); break; }
                    }

                    if ((m_type == Normal) && (item->get_state() != GLToolbarItem::Disabled))
                    {
                        // the item may get disabled during the action, if not, set it back to hover state
                        item->set_state(GLToolbarItem::Hover);
                        parent.render();
                    }
                }
            }
        }
    }
}

void GLToolbar::update_hover_state(const Vec2d& mouse_pos, GLCanvas3D& parent)
{
    if (!m_enabled)
        return;

    switch (m_layout.type)
    {
    default:
    case Layout::Horizontal: { update_hover_state_horizontal(mouse_pos, parent); break; }
    case Layout::Vertical: { update_hover_state_vertical(mouse_pos, parent); break; }
    }
}

void GLToolbar::update_hover_state_horizontal(const Vec2d& mouse_pos, GLCanvas3D& parent)
{
    // NB: mouse_pos is already scaled appropriately

    float inv_zoom = (float)wxGetApp().plater()->get_camera().get_inv_zoom();
    float factor = m_layout.scale * inv_zoom;

    Size cnv_size = parent.get_canvas_size();
    Vec2d scaled_mouse_pos((mouse_pos(0) - 0.5 * (double)cnv_size.get_width()) * inv_zoom, (0.5 * (double)cnv_size.get_height() - mouse_pos(1)) * inv_zoom);

    float scaled_icons_size = m_layout.icons_size * factor;
    float scaled_separator_size = m_layout.separator_size * factor;
    float scaled_gap_size = m_layout.gap_size * factor;
    float scaled_border = m_layout.border * factor;

    float separator_stride = scaled_separator_size + scaled_gap_size;
    float icon_stride = scaled_icons_size + scaled_gap_size;

    float left = m_layout.left + scaled_border;
    float top = m_layout.top - scaled_border;

    for (GLToolbarItem* item : m_items)
    {
        if (!item->is_visible())
            continue;

        if (item->is_separator())
            left += separator_stride;
        else
        {
            float right = left + scaled_icons_size;
            float bottom = top - scaled_icons_size;

            GLToolbarItem::EState state = item->get_state();
            bool inside = (left <= (float)scaled_mouse_pos(0)) && ((float)scaled_mouse_pos(0) <= right) && (bottom <= (float)scaled_mouse_pos(1)) && ((float)scaled_mouse_pos(1) <= top);

            switch (state)
            {
            case GLToolbarItem::Normal:
            {
                if (inside)
                {
                    item->set_state(GLToolbarItem::Hover);
                    parent.set_as_dirty();
                }

                break;
            }
            case GLToolbarItem::Hover:
            {
                if (!inside)
                {
                    item->set_state(GLToolbarItem::Normal);
                    parent.set_as_dirty();
                }

                break;
            }
            case GLToolbarItem::Pressed:
            {
                if (inside)
                {
                    item->set_state(GLToolbarItem::HoverPressed);
                    parent.set_as_dirty();
                }

                break;
            }
            case GLToolbarItem::HoverPressed:
            {
                if (!inside)
                {
                    item->set_state(GLToolbarItem::Pressed);
                    parent.set_as_dirty();
                }

                break;
            }
            case GLToolbarItem::Disabled:
            {
                if (inside)
                {
                    item->set_state(GLToolbarItem::HoverDisabled);
                    parent.set_as_dirty();
                }

                break;
            }
            case GLToolbarItem::HoverDisabled:
            {
                if (!inside)
                {
                    item->set_state(GLToolbarItem::Disabled);
                    parent.set_as_dirty();
                }

                break;
            }
            default:
            {
                break;
            }
            }

            left += icon_stride;
        }
    }
}

void GLToolbar::update_hover_state_vertical(const Vec2d& mouse_pos, GLCanvas3D& parent)
{
    // NB: mouse_pos is already scaled appropriately

    float inv_zoom = (float)wxGetApp().plater()->get_camera().get_inv_zoom();
    float factor = m_layout.scale * inv_zoom;

    Size cnv_size = parent.get_canvas_size();
    Vec2d scaled_mouse_pos((mouse_pos(0) - 0.5 * (double)cnv_size.get_width()) * inv_zoom, (0.5 * (double)cnv_size.get_height() - mouse_pos(1)) * inv_zoom);

    float scaled_icons_size = m_layout.icons_size * factor;
    float scaled_separator_size = m_layout.separator_size * factor;
    float scaled_gap_size = m_layout.gap_size * factor;
    float scaled_border = m_layout.border * factor;
    float separator_stride = scaled_separator_size + scaled_gap_size;
    float icon_stride = scaled_icons_size + scaled_gap_size;

    float left = m_layout.left + scaled_border;
    float top = m_layout.top - scaled_border;

    for (GLToolbarItem* item : m_items)
    {
        if (!item->is_visible())
            continue;

        if (item->is_separator())
            top -= separator_stride;
        else
        {
            float right = left + scaled_icons_size;
            float bottom = top - scaled_icons_size;

            GLToolbarItem::EState state = item->get_state();
            bool inside = (left <= (float)scaled_mouse_pos(0)) && ((float)scaled_mouse_pos(0) <= right) && (bottom <= (float)scaled_mouse_pos(1)) && ((float)scaled_mouse_pos(1) <= top);

            switch (state)
            {
            case GLToolbarItem::Normal:
            {
                if (inside)
                {
                    item->set_state(GLToolbarItem::Hover);
                    parent.set_as_dirty();
                }

                break;
            }
            case GLToolbarItem::Hover:
            {
                if (!inside)
                {
                    item->set_state(GLToolbarItem::Normal);
                    parent.set_as_dirty();
                }

                break;
            }
            case GLToolbarItem::Pressed:
            {
                if (inside)
                {
                    item->set_state(GLToolbarItem::HoverPressed);
                    parent.set_as_dirty();
                }

                break;
            }
            case GLToolbarItem::HoverPressed:
            {
                if (!inside)
                {
                    item->set_state(GLToolbarItem::Pressed);
                    parent.set_as_dirty();
                }

                break;
            }
            case GLToolbarItem::Disabled:
            {
                if (inside)
                {
                    item->set_state(GLToolbarItem::HoverDisabled);
                    parent.set_as_dirty();
                }

                break;
            }
            case GLToolbarItem::HoverDisabled:
            {
                if (!inside)
                {
                    item->set_state(GLToolbarItem::Disabled);
                    parent.set_as_dirty();
                }

                break;
            }
            default:
            {
                break;
            }
            }

            top -= icon_stride;
        }
    }
}

GLToolbarItem* GLToolbar::get_item(const std::string& item_name)
{
    if (!m_enabled)
        return nullptr;

    for (GLToolbarItem* item : m_items)
    {
        if (item->get_name() == item_name)   
        {
            return item;
        }
    }
    return nullptr;
}

int GLToolbar::contains_mouse(const Vec2d& mouse_pos, const GLCanvas3D& parent) const
{
    if (!m_enabled)
        return -1;

    switch (m_layout.type)
    {
    default:
    case Layout::Horizontal: { return contains_mouse_horizontal(mouse_pos, parent); }
    case Layout::Vertical: { return contains_mouse_vertical(mouse_pos, parent); }
    }
}

int GLToolbar::contains_mouse_horizontal(const Vec2d& mouse_pos, const GLCanvas3D& parent) const
{
    // NB: mouse_pos is already scaled appropriately

    float inv_zoom = (float)wxGetApp().plater()->get_camera().get_inv_zoom();
    float factor = m_layout.scale * inv_zoom;

    Size cnv_size = parent.get_canvas_size();
    Vec2d scaled_mouse_pos((mouse_pos(0) - 0.5 * (double)cnv_size.get_width()) * inv_zoom, (0.5 * (double)cnv_size.get_height() - mouse_pos(1)) * inv_zoom);

    float scaled_icons_size = m_layout.icons_size * factor;
    float scaled_separator_size = m_layout.separator_size * factor;
    float scaled_gap_size = m_layout.gap_size * factor;
    float scaled_border = m_layout.border * factor;

    float left = m_layout.left + scaled_border;
    float top = m_layout.top - scaled_border;


    for (size_t id=0; id<m_items.size(); ++id)
    {
        GLToolbarItem* item = m_items[id];
        
        if (!item->is_visible())
            continue;

        if (item->is_separator())
        {
            float right = left + scaled_separator_size;
            float bottom = top - scaled_icons_size;

            // mouse inside the separator
            if ((left <= (float)scaled_mouse_pos(0)) && ((float)scaled_mouse_pos(0) <= right) && (bottom <= (float)scaled_mouse_pos(1)) && ((float)scaled_mouse_pos(1) <= top))
                return id;

            left = right;
            right += scaled_gap_size;

            if (id < m_items.size() - 1)
            {
                // mouse inside the gap
                if ((left <= (float)scaled_mouse_pos(0)) && ((float)scaled_mouse_pos(0) <= right) && (bottom <= (float)scaled_mouse_pos(1)) && ((float)scaled_mouse_pos(1) <= top))
                    return -2;
            }

            left = right;
        }
        else
        {
            float right = left + scaled_icons_size;
            float bottom = top - scaled_icons_size;

            // mouse inside the icon
            if ((left <= (float)scaled_mouse_pos(0)) && ((float)scaled_mouse_pos(0) <= right) && (bottom <= (float)scaled_mouse_pos(1)) && ((float)scaled_mouse_pos(1) <= top))
                return id;
            
            left = right;
            right += scaled_gap_size;

            if (id < m_items.size() - 1)
            {
                // mouse inside the gap
                if ((left <= (float)scaled_mouse_pos(0)) && ((float)scaled_mouse_pos(0) <= right) && (bottom <= (float)scaled_mouse_pos(1)) && ((float)scaled_mouse_pos(1) <= top))
                    return -2;
            }

            left = right;
        }
    }
    
    return -1;
}

int GLToolbar::contains_mouse_vertical(const Vec2d& mouse_pos, const GLCanvas3D& parent) const
{
    // NB: mouse_pos is already scaled appropriately

    float inv_zoom = (float)wxGetApp().plater()->get_camera().get_inv_zoom();
    float factor = m_layout.scale * inv_zoom;

    Size cnv_size = parent.get_canvas_size();
    Vec2d scaled_mouse_pos((mouse_pos(0) - 0.5 * (double)cnv_size.get_width()) * inv_zoom, (0.5 * (double)cnv_size.get_height() - mouse_pos(1)) * inv_zoom);

    float scaled_icons_size = m_layout.icons_size * factor;
    float scaled_separator_size = m_layout.separator_size * factor;
    float scaled_gap_size = m_layout.gap_size * factor;
    float scaled_border = m_layout.border * factor;

    float left = m_layout.left + scaled_border;
    float top = m_layout.top - scaled_border;

    for (size_t id=0; id<m_items.size(); ++id)
    {
        GLToolbarItem* item = m_items[id];

        if (!item->is_visible())
            continue;

        if (item->is_separator())
        {
            float right = left + scaled_icons_size;
            float bottom = top - scaled_separator_size;

            // mouse inside the separator
            if ((left <= (float)scaled_mouse_pos(0)) && ((float)scaled_mouse_pos(0) <= right) && (bottom <= (float)scaled_mouse_pos(1)) && ((float)scaled_mouse_pos(1) <= top))
                return id;

            top = bottom;
            bottom -= scaled_gap_size;

            if (id < m_items.size() - 1)
            {
                // mouse inside the gap
                if ((left <= (float)scaled_mouse_pos(0)) && ((float)scaled_mouse_pos(0) <= right) && (bottom <= (float)scaled_mouse_pos(1)) && ((float)scaled_mouse_pos(1) <= top))
                    return -2;
            }

            top = bottom;
        }
        else
        {
            float right = left + scaled_icons_size;
            float bottom = top - scaled_icons_size;

            // mouse inside the icon
            if ((left <= (float)scaled_mouse_pos(0)) && ((float)scaled_mouse_pos(0) <= right) && (bottom <= (float)scaled_mouse_pos(1)) && ((float)scaled_mouse_pos(1) <= top))
                return id;

            top = bottom;
            bottom -= scaled_gap_size;

            if (id < m_items.size() - 1)
            {
                // mouse inside the gap
                if ((left <= (float)scaled_mouse_pos(0)) && ((float)scaled_mouse_pos(0) <= right) && (bottom <= (float)scaled_mouse_pos(1)) && ((float)scaled_mouse_pos(1) <= top))
                    return -2;
            }

            top = bottom;
        }
    }

    return -1;
}

void GLToolbar::render_background(float left, float top, float right, float bottom, float border) const
{
    unsigned int tex_id = m_background_texture.texture.get_id();
    float tex_width = (float)m_background_texture.texture.get_width();
    float tex_height = (float)m_background_texture.texture.get_height();
    if ((tex_id != 0) && (tex_width > 0) && (tex_height > 0))
    {
        float inv_tex_width = (tex_width != 0.0f) ? 1.0f / tex_width : 0.0f;
        float inv_tex_height = (tex_height != 0.0f) ? 1.0f / tex_height : 0.0f;

        float internal_left = left + border;
        float internal_right = right - border;
        float internal_top = top - border;
        float internal_bottom = bottom + border;

        float left_uv = 0.0f;
        float right_uv = 1.0f;
        float top_uv = 1.0f;
        float bottom_uv = 0.0f;

        float internal_left_uv = (float)m_background_texture.metadata.left * inv_tex_width;
        float internal_right_uv = 1.0f - (float)m_background_texture.metadata.right * inv_tex_width;
        float internal_top_uv = 1.0f - (float)m_background_texture.metadata.top * inv_tex_height;
        float internal_bottom_uv = (float)m_background_texture.metadata.bottom * inv_tex_height;

        // top-left corner
        if ((m_layout.horizontal_orientation == Layout::HO_Left) || (m_layout.vertical_orientation == Layout::VO_Top))
            GLTexture::render_sub_texture(tex_id, left, internal_left, internal_top, top, { { internal_left_uv, internal_bottom_uv }, { internal_right_uv, internal_bottom_uv }, { internal_right_uv, internal_top_uv }, { internal_left_uv, internal_top_uv } });
        else
            GLTexture::render_sub_texture(tex_id, left, internal_left, internal_top, top, { { left_uv, internal_top_uv }, { internal_left_uv, internal_top_uv }, { internal_left_uv, top_uv }, { left_uv, top_uv } });

        // top edge
        if (m_layout.vertical_orientation == Layout::VO_Top)
            GLTexture::render_sub_texture(tex_id, internal_left, internal_right, internal_top, top, { { internal_left_uv, internal_bottom_uv }, { internal_right_uv, internal_bottom_uv }, { internal_right_uv, internal_top_uv }, { internal_left_uv, internal_top_uv } });
        else
            GLTexture::render_sub_texture(tex_id, internal_left, internal_right, internal_top, top, { { internal_left_uv, internal_top_uv }, { internal_right_uv, internal_top_uv }, { internal_right_uv, top_uv }, { internal_left_uv, top_uv } });

        // top-right corner
        if ((m_layout.horizontal_orientation == Layout::HO_Right) || (m_layout.vertical_orientation == Layout::VO_Top))
            GLTexture::render_sub_texture(tex_id, internal_right, right, internal_top, top, { { internal_left_uv, internal_bottom_uv }, { internal_right_uv, internal_bottom_uv }, { internal_right_uv, internal_top_uv }, { internal_left_uv, internal_top_uv } });
        else
            GLTexture::render_sub_texture(tex_id, internal_right, right, internal_top, top, { { internal_right_uv, internal_top_uv }, { right_uv, internal_top_uv }, { right_uv, top_uv }, { internal_right_uv, top_uv } });

        // center-left edge
        if (m_layout.horizontal_orientation == Layout::HO_Left)
            GLTexture::render_sub_texture(tex_id, left, internal_left, internal_bottom, internal_top, { { internal_left_uv, internal_bottom_uv }, { internal_right_uv, internal_bottom_uv }, { internal_right_uv, internal_top_uv }, { internal_left_uv, internal_top_uv } });
        else
            GLTexture::render_sub_texture(tex_id, left, internal_left, internal_bottom, internal_top, { { left_uv, internal_bottom_uv }, { internal_left_uv, internal_bottom_uv }, { internal_left_uv, internal_top_uv }, { left_uv, internal_top_uv } });

        // center
        GLTexture::render_sub_texture(tex_id, internal_left, internal_right, internal_bottom, internal_top, { { internal_left_uv, internal_bottom_uv }, { internal_right_uv, internal_bottom_uv }, { internal_right_uv, internal_top_uv }, { internal_left_uv, internal_top_uv } });

        // center-right edge
        if (m_layout.horizontal_orientation == Layout::HO_Right)
            GLTexture::render_sub_texture(tex_id, internal_right, right, internal_bottom, internal_top, { { internal_left_uv, internal_bottom_uv }, { internal_right_uv, internal_bottom_uv }, { internal_right_uv, internal_top_uv }, { internal_left_uv, internal_top_uv } });
        else
            GLTexture::render_sub_texture(tex_id, internal_right, right, internal_bottom, internal_top, { { internal_right_uv, internal_bottom_uv }, { right_uv, internal_bottom_uv }, { right_uv, internal_top_uv }, { internal_right_uv, internal_top_uv } });

        // bottom-left corner
        if ((m_layout.horizontal_orientation == Layout::HO_Left) || (m_layout.vertical_orientation == Layout::VO_Bottom))
            GLTexture::render_sub_texture(tex_id, left, internal_left, bottom, internal_bottom, { { internal_left_uv, internal_bottom_uv }, { internal_right_uv, internal_bottom_uv }, { internal_right_uv, internal_top_uv }, { internal_left_uv, internal_top_uv } });
        else
            GLTexture::render_sub_texture(tex_id, left, internal_left, bottom, internal_bottom, { { left_uv, bottom_uv }, { internal_left_uv, bottom_uv }, { internal_left_uv, internal_bottom_uv }, { left_uv, internal_bottom_uv } });

        // bottom edge
        if (m_layout.vertical_orientation == Layout::VO_Bottom)
            GLTexture::render_sub_texture(tex_id, internal_left, internal_right, bottom, internal_bottom, { { internal_left_uv, internal_bottom_uv }, { internal_right_uv, internal_bottom_uv }, { internal_right_uv, internal_top_uv }, { internal_left_uv, internal_top_uv } });
        else
            GLTexture::render_sub_texture(tex_id, internal_left, internal_right, bottom, internal_bottom, { { internal_left_uv, bottom_uv }, { internal_right_uv, bottom_uv }, { internal_right_uv, internal_bottom_uv }, { internal_left_uv, internal_bottom_uv } });

        // bottom-right corner
        if ((m_layout.horizontal_orientation == Layout::HO_Right) || (m_layout.vertical_orientation == Layout::VO_Bottom))
            GLTexture::render_sub_texture(tex_id, internal_right, right, bottom, internal_bottom, { { internal_left_uv, internal_bottom_uv }, { internal_right_uv, internal_bottom_uv }, { internal_right_uv, internal_top_uv }, { internal_left_uv, internal_top_uv } });
        else
            GLTexture::render_sub_texture(tex_id, internal_right, right, bottom, internal_bottom, { { internal_right_uv, bottom_uv }, { right_uv, bottom_uv }, { right_uv, internal_bottom_uv }, { internal_right_uv, internal_bottom_uv } });
    }
}

void GLToolbar::render_arrow(const GLCanvas3D& parent, GLToolbarItem* highlighted_item)
{
    float inv_zoom = (float)wxGetApp().plater()->get_camera().get_inv_zoom();
    float factor = inv_zoom * m_layout.scale;

    float scaled_icons_size = m_layout.icons_size * factor;
    float scaled_separator_size = m_layout.separator_size * factor;
    float scaled_gap_size = m_layout.gap_size * factor;
    float border = m_layout.border * factor;

    float separator_stride = scaled_separator_size + scaled_gap_size;
    float icon_stride = scaled_icons_size + scaled_gap_size;

    float left = m_layout.left;
    float top = m_layout.top - icon_stride;

    for (const GLToolbarItem* item : m_items) {
        if (!item->is_visible())
            continue;

        if (item->is_separator())
            left += separator_stride;
        else {   
            if (item->get_name() == highlighted_item->get_name())
                break;
            left += icon_stride;
        }
    }

    left += border;
    top -= separator_stride;
    float right = left + scaled_icons_size;

    unsigned int tex_id = m_arrow_texture.texture.get_id();
    // width and height of icon arrow is pointing to
    float tex_width = (float)m_icons_texture.get_width();
    float tex_height = (float)m_icons_texture.get_height();
    // arrow width and height
    float arr_tex_width = (float)m_arrow_texture.texture.get_width();
    float arr_tex_height = (float)m_arrow_texture.texture.get_height();
    if ((tex_id != 0) && (arr_tex_width > 0) && (arr_tex_height > 0)) {
        float inv_tex_width = (arr_tex_width != 0.0f) ? 1.0f / arr_tex_width : 0.0f;
        float inv_tex_height = (arr_tex_height != 0.0f) ? 1.0f / arr_tex_height : 0.0f;

        float internal_left = left + border - scaled_icons_size * 1.5f; // add scaled_icons_size for huge arrow
        float internal_right = right - border + scaled_icons_size * 1.5f;
        float internal_top = top - border;
        // bottom is not moving and should be calculated from arrow texture sides ratio
        float arrow_sides_ratio = (float)m_arrow_texture.texture.get_height() / (float)m_arrow_texture.texture.get_width();
        float internal_bottom = internal_top - (internal_right - internal_left) * arrow_sides_ratio ;

        float internal_left_uv = (float)m_arrow_texture.metadata.left * inv_tex_width;
        float internal_right_uv = 1.0f - (float)m_arrow_texture.metadata.right * inv_tex_width;
        float internal_top_uv = 1.0f - (float)m_arrow_texture.metadata.top * inv_tex_height;
        float internal_bottom_uv = (float)m_arrow_texture.metadata.bottom * inv_tex_height;

        GLTexture::render_sub_texture(tex_id, internal_left, internal_right, internal_bottom, internal_top, { { internal_left_uv, internal_top_uv }, { internal_right_uv, internal_top_uv }, { internal_right_uv, internal_bottom_uv }, { internal_left_uv, internal_bottom_uv } });
    }
}

void GLToolbar::render_horizontal(const GLCanvas3D& parent)
{
    unsigned int tex_id = m_icons_texture.get_id();
    int tex_width = m_icons_texture.get_width();
    int tex_height = m_icons_texture.get_height();

    float inv_zoom = (float)wxGetApp().plater()->get_camera().get_inv_zoom();
    float factor = inv_zoom * m_layout.scale;

    float scaled_icons_size = m_layout.icons_size * factor;
    float scaled_separator_size = m_layout.separator_size * factor;
    float scaled_gap_size = m_layout.gap_size * factor;
    float scaled_border = m_layout.border * factor;
    float scaled_width = get_width() * inv_zoom;
    float scaled_height = get_height() * inv_zoom;

    float separator_stride = scaled_separator_size + scaled_gap_size;
    float icon_stride = scaled_icons_size + scaled_gap_size;

    float left = m_layout.left;
    float top = m_layout.top;
    float right = left + scaled_width;
    float bottom = top - scaled_height;

    render_background(left, top, right, bottom, scaled_border);

    left += scaled_border;
    top -= scaled_border;

    if ((tex_id == 0) || (tex_width <= 0) || (tex_height <= 0))
        return;

    // renders icons
    for (const GLToolbarItem* item : m_items)
    {
        if (!item->is_visible())
            continue;

        if (item->is_separator())
            left += separator_stride;
        else
        {
            item->render(tex_id, left, left + scaled_icons_size, top - scaled_icons_size, top, (unsigned int)tex_width, (unsigned int)tex_height, (unsigned int)(m_layout.icons_size * m_layout.scale));
            left += icon_stride;
        }
    }
}

void GLToolbar::render_vertical(const GLCanvas3D& parent)
{
    unsigned int tex_id = m_icons_texture.get_id();
    int tex_width = m_icons_texture.get_width();
    int tex_height = m_icons_texture.get_height();

    float inv_zoom = (float)wxGetApp().plater()->get_camera().get_inv_zoom();
    float factor = inv_zoom * m_layout.scale;

    float scaled_icons_size = m_layout.icons_size * factor;
    float scaled_separator_size = m_layout.separator_size * factor;
    float scaled_gap_size = m_layout.gap_size * factor;
    float scaled_border = m_layout.border * factor;
    float scaled_width = get_width() * inv_zoom;
    float scaled_height = get_height() * inv_zoom;

    float separator_stride = scaled_separator_size + scaled_gap_size;
    float icon_stride = scaled_icons_size + scaled_gap_size;

    float left = m_layout.left;
    float top = m_layout.top;
    float right = left + scaled_width;
    float bottom = top - scaled_height;

    render_background(left, top, right, bottom, scaled_border);

    left += scaled_border;
    top -= scaled_border;

    if (tex_id == 0 || tex_width <= 0 || tex_height <= 0)
        return;

    // renders icons
    for (const GLToolbarItem* item : m_items) {
        if (!item->is_visible())
            continue;

        if (item->is_separator())
            top -= separator_stride;
        else {
            item->render(tex_id, left, left + scaled_icons_size, top - scaled_icons_size, top, (unsigned int)tex_width, (unsigned int)tex_height, (unsigned int)(m_layout.icons_size * m_layout.scale));
            top -= icon_stride;
        }
    }
}

bool GLToolbar::generate_icons_texture()
{
    std::string path = resources_dir() + "/icons/";
    std::vector<std::string> filenames;
    for (GLToolbarItem* item : m_items) {
        const std::string& icon_filename = item->get_icon_filename();
        if (!icon_filename.empty())
            filenames.push_back(path + icon_filename);
    }

    std::vector<std::pair<int, bool>> states;
    if (m_type == Normal) {
        states.push_back({ 1, false }); // Normal
        states.push_back({ 0, false }); // Pressed
        states.push_back({ 2, false }); // Disabled
        states.push_back({ 0, false }); // Hover
        states.push_back({ 0, false }); // HoverPressed
        states.push_back({ 2, false }); // HoverDisabled
        states.push_back({ 0, false }); // HighlightedShown
        states.push_back({ 2, false }); // HighlightedHidden
    }
    else {
        states.push_back({ 1, false }); // Normal
        states.push_back({ 1, true });  // Pressed
        states.push_back({ 1, false }); // Disabled
        states.push_back({ 0, false }); // Hover
        states.push_back({ 1, true });  // HoverPressed
        states.push_back({ 1, false }); // HoverDisabled
        states.push_back({ 0, false }); // HighlightedShown
        states.push_back({ 1, false }); // HighlightedHidden
    }

    unsigned int sprite_size_px = (unsigned int)(m_layout.icons_size * m_layout.scale);
//    // force even size
//    if (sprite_size_px % 2 != 0)
//        sprite_size_px += 1;

    bool res = m_icons_texture.load_from_svg_files_as_sprites_array(filenames, states, sprite_size_px, false);
    if (res)
        m_icons_texture_dirty = false;

    return res;
}

bool GLToolbar::update_items_visibility()
{
    bool ret = false;

    for (GLToolbarItem* item : m_items) {
        ret |= item->update_visibility();
    }

    if (ret)
        m_layout.dirty = true;

    // updates separators visibility to avoid having two of them consecutive
    bool any_item_visible = false;
    for (GLToolbarItem* item : m_items) {
        if (!item->is_separator())
            any_item_visible |= item->is_visible();
        else {
            item->set_visible(any_item_visible);
            any_item_visible = false;
        }
    }

    return ret;
}

bool GLToolbar::update_items_enabled_state()
{
    bool ret = false;

    for (int i = 0; i < (int)m_items.size(); ++i)
    {
        GLToolbarItem* item = m_items[i];
        ret |= item->update_enabled_state();
        if (item->is_enabled() && (m_pressed_toggable_id != -1) && (m_pressed_toggable_id != i))
        {
            ret = true;
            item->set_state(GLToolbarItem::Disabled);
        }
    }

    if (ret)
        m_layout.dirty = true;

    return ret;
}

} // namespace GUI
} // namespace Slic3r<|MERGE_RESOLUTION|>--- conflicted
+++ resolved
@@ -193,16 +193,9 @@
     std::string path = resources_dir() + "/icons/";
     bool res = false;
 
-<<<<<<< HEAD
-    if (!arrow_texture.filename.empty())
-        res = m_arrow_texture.texture.load_from_png_file(path + arrow_texture.filename, false, GLTexture::ECompressionType::SingleThreaded, false);
-//        res = m_arrow_texture.texture.load_from_svg_file(path + arrow_texture.filename, false, true, false, 100);
-
-=======
     if (!arrow_texture.filename.empty()) {
         res = m_arrow_texture.texture.load_from_svg_file(path + arrow_texture.filename, false, false, false, 1000);
     }
->>>>>>> dfd946e7
     if (res)
         m_arrow_texture.metadata = arrow_texture;
 
