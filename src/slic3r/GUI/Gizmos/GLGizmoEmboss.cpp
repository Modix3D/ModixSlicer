#include "GLGizmoEmboss.hpp"
#include "slic3r/GUI/GLCanvas3D.hpp"
#include "slic3r/GUI/GUI_App.hpp"
#include "slic3r/GUI/GUI_ObjectList.hpp"
#include "slic3r/GUI/GUI_ObjectManipulation.hpp"
#include "slic3r/GUI/MainFrame.hpp" // to update title when add text
#include "slic3r/GUI/NotificationManager.hpp"
#include "slic3r/GUI/Plater.hpp"
#include "slic3r/GUI/MsgDialog.hpp"
#include "slic3r/GUI/format.hpp"
#include "slic3r/GUI/CameraUtils.hpp"
#include "slic3r/GUI/Jobs/EmbossJob.hpp"
#include "slic3r/GUI/Jobs/CreateFontNameImageJob.hpp"
#include "slic3r/GUI/Jobs/NotificationProgressIndicator.hpp"
#include "slic3r/Utils/WxFontUtils.hpp"
#include "slic3r/Utils/UndoRedo.hpp"

#include "libslic3r/Geometry.hpp" // to range pi pi
#include "libslic3r/Timer.hpp" 

#include "libslic3r/NSVGUtils.hpp"
#include "libslic3r/Model.hpp"
#include "libslic3r/ClipperUtils.hpp" // union_ex
#include "libslic3r/AppConfig.hpp"    // store/load font list
#include "libslic3r/Format/OBJ.hpp" // load obj file for default object
#include "libslic3r/BuildVolume.hpp"

#include "imgui/imgui_stdlib.h" // using std::string for inputs
#include "nanosvg/nanosvg.h"    // load SVG file

#include <wx/font.h>
#include <wx/fontutil.h>
#include <wx/fontdlg.h>
#include <wx/fontenum.h>
#include <wx/display.h> // detection of change DPI

#include <boost/log/trivial.hpp>

#include <GL/glew.h>
#include <chrono> // measure enumeration of fonts

// uncomment for easier debug
//#define ALLOW_DEBUG_MODE
#ifdef ALLOW_DEBUG_MODE
#define ALLOW_ADD_FONT_BY_FILE
#define ALLOW_ADD_FONT_BY_OS_SELECTOR
#define SHOW_WX_FONT_DESCRIPTOR // OS specific descriptor | file path --> in edit style <tree header>
#define SHOW_FONT_FILE_PROPERTY // ascent, descent, line gap, cache --> in advanced <tree header>
#define SHOW_CONTAIN_3MF_FIX // when contain fix matrix --> show gray '3mf' next to close button
#define SHOW_OFFSET_DURING_DRAGGING // when drag with text over surface visualize used center
#define SHOW_IMGUI_ATLAS
#define SHOW_ICONS_TEXTURE
#define SHOW_FINE_POSITION // draw convex hull around volume
#define DRAW_PLACE_TO_ADD_TEXT // Interactive draw of window position 
#define ALLOW_OPEN_NEAR_VOLUME
#define EXECUTE_PROCESS_ON_MAIN_THREAD // debug execution on main thread
#endif // ALLOW_DEBUG_MODE

//#define USE_PIXEL_SIZE_IN_WX_FONT

using namespace Slic3r;
using namespace Slic3r::Emboss;
using namespace Slic3r::GUI;
using namespace Slic3r::GUI::Emboss;

namespace priv {
template<typename T> struct Limit {
    // Limitation for view slider range in GUI
    MinMax<T> gui;
    // Real limits for setting exacts values
    MinMax<T> values;
};

// Variable keep limits for variables
static const struct Limits
{
    MinMax<float> emboss{0.01f, 1e4f}; // in mm
    MinMax<float> size_in_mm{0.1f, 1000.f}; // in mm
    Limit<float> boldness{{-200.f, 200.f}, {-2e4f, 2e4f}}; // in font points
    Limit<float> skew{{-1.f, 1.f}, {-100.f, 100.f}}; // ration without unit
    MinMax<int>  char_gap{-20000, 20000}; // in font points
    MinMax<int>  line_gap{-20000, 20000}; // in font points
    // distance text object from surface
    MinMax<float> angle{-180.f, 180.f}; // in degrees
} limits;

} // namespace priv
using namespace priv;

GLGizmoEmboss::GLGizmoEmboss(GLCanvas3D &parent)
    : GLGizmoBase(parent, M_ICON_FILENAME, -2)
    , m_style_manager(m_imgui->get_glyph_ranges(), create_default_styles)
    , m_rotate_gizmo(parent, GLGizmoRotate::Axis::Z) // grab id = 2 (Z axis)
{
    m_rotate_gizmo.set_group_id(0);
    m_rotate_gizmo.set_force_local_coordinate(true);
    // to use https://fontawesome.com/ (copy & paste) unicode symbols from web
    // paste HEX unicode into notepad move cursor after unicode press [alt] + [x]
}

// Private namespace with helper function for create volume
namespace priv {
/// <summary>
/// Prepare data for emboss
/// </summary>
/// <param name="text">Text to emboss</param>
/// <param name="style_manager">Keep actual selected style</param>
/// <param name="cancel">Cancel for previous job</param>
/// <returns>Base data for emboss text</returns>
static std::unique_ptr<DataBase> create_emboss_data_base(
    const std::string &text, StyleManager &style_manager, std::shared_ptr<std::atomic<bool>> &cancel);

/// <summary>
/// Data for emboss job to create shape
/// </summary>
struct TextDataBase : public DataBase
{
    TextDataBase(DataBase &&parent, const FontFileWithCache &font_file, TextConfiguration &&text_configuration);
    // Create shape from text + font configuration
    EmbossShape &create_shape() override;
    void write(ModelVolume &volume) const override;

// private:
    //  Keep pointer on Data of font (glyph shapes)
    FontFileWithCache font_file;
    // font item is not used for create object
    TextConfiguration text_configuration;
};

// Loaded icons enum
// Have to match order of files in function GLGizmoEmboss::init_icons()
enum class IconType : unsigned {
    rename = 0,
    erase,
    add,
    save,
    undo,
    italic,
    unitalic,
    bold,
    unbold,
    system_selector,
    open_file,
    exclamation,
    // automatic calc of icon's count
    _count
};
// Define rendered version of icon
enum class IconState : unsigned { activable = 0, hovered /*1*/, disabled /*2*/ };
// selector for icon by enum
const IconManager::Icon &get_icon(const IconManager::VIcons& icons, IconType type, IconState state);
// short call of Slic3r::GUI::button
static bool draw_button(const IconManager::VIcons& icons, IconType type, bool disable = false);
} // namespace priv

CreateVolumeParams create_input(GLCanvas3D &canvas, const StyleManager::Style &style, RaycastManager& raycaster, ModelVolumeType volume_type)
{
    auto gizmo = static_cast<unsigned char>(GLGizmosManager::Emboss);
    const GLVolume *gl_volume = get_first_hovered_gl_volume(canvas);
    Plater *plater = wxGetApp().plater();
    return CreateVolumeParams{canvas, plater->get_camera(), plater->build_volume(),
        plater->get_ui_job_worker(), volume_type, raycaster, gizmo, gl_volume, style.distance, style.angle};
}

bool GLGizmoEmboss::create_volume(ModelVolumeType volume_type, const Vec2d& mouse_pos)
{
    m_style_manager.discard_style_changes();
    set_default_text();    

    // NOTE: change style manager - be carefull with order changes
    DataBasePtr base = priv::create_emboss_data_base(m_text, m_style_manager, m_job_cancel);
    CreateVolumeParams input = create_input(m_parent, m_style_manager.get_style(), m_raycast_manager, volume_type);
    return start_create_volume(input, std::move(base), mouse_pos);
}

// Designed for create volume without information of mouse in scene
bool GLGizmoEmboss::create_volume(ModelVolumeType volume_type)
{
    m_style_manager.discard_style_changes();
    set_default_text();

    // NOTE: change style manager - be carefull with order changes
    DataBasePtr base = priv::create_emboss_data_base(m_text, m_style_manager, m_job_cancel);
    CreateVolumeParams input = create_input(m_parent, m_style_manager.get_style(), m_raycast_manager, volume_type);
    return start_create_volume_without_position(input, std::move(base));
}

bool GLGizmoEmboss::on_mouse_for_rotation(const wxMouseEvent &mouse_event)
{
    if (mouse_event.Moving()) return false;

    bool used = use_grabbers(mouse_event);
    if (!m_dragging) return used;

    if (mouse_event.Dragging()) {
        if (!m_rotate_start_angle.has_value()) {
            // when m_rotate_start_angle is not set mean it is not Dragging
            // when angle_opt is not set than angle is Zero
            const std::optional<float> &angle_opt = m_style_manager.get_font_prop().angle;
            m_rotate_start_angle = angle_opt.value_or(0.f);
        }

        double angle = m_rotate_gizmo.get_angle();
        angle -= PI / 2; // Grabber is upward

        // temporary rotation
        const TransformationType transformation_type = m_parent.get_selection().is_single_text() ?
          TransformationType::Local_Relative_Joint : TransformationType::World_Relative_Joint;
        m_parent.get_selection().rotate(Vec3d(0., 0., angle), transformation_type);

        angle += *m_rotate_start_angle;
        // move to range <-M_PI, M_PI>
        Geometry::to_range_pi_pi(angle);

        // set into activ style
        assert(m_style_manager.is_active_font());
        if (m_style_manager.is_active_font()) {
            std::optional<float> angle_opt;
            if (!is_approx(angle, 0.))
                angle_opt = angle;
            m_style_manager.get_font_prop().angle = angle_opt;
        }
    }
    return used;
}

bool GLGizmoEmboss::on_mouse_for_translate(const wxMouseEvent &mouse_event)
{
    // exist selected volume?
    if (m_volume == nullptr)
        return false;
    
    std::optional<double> up_limit;
    if (m_keep_up)        up_limit = Slic3r::GUI::up_limit;
    const Camera &camera = wxGetApp().plater()->get_camera();
    bool was_dragging = m_surface_drag.has_value();
    bool res = on_mouse_surface_drag(mouse_event, camera, m_surface_drag, m_parent, m_raycast_manager, up_limit);
    bool is_dragging = m_surface_drag.has_value();

    // End with surface dragging?
    if (was_dragging && !is_dragging) {
        // Update surface by new position
        if (m_volume->text_configuration->style.prop.use_surface)
            process();

        // Show correct value of height & depth inside of inputs
        calculate_scale();
    }

    // Start with dragging
    else if (!was_dragging && is_dragging) {
        // Cancel job to prevent interuption of dragging (duplicit result)
        if (m_job_cancel != nullptr)
            m_job_cancel->store(true);
    }

    // during drag
    else if (was_dragging && is_dragging) {
        // update scale of selected volume --> should be approx the same
        calculate_scale();

        // Recalculate angle for GUI
        if (!m_keep_up) { 
            const GLVolume *gl_volume = get_selected_gl_volume(m_parent.get_selection());
            assert(gl_volume != nullptr);
            assert(m_style_manager.is_active_font());
            if (gl_volume == nullptr || !m_style_manager.is_active_font())
                return res;

            m_style_manager.get_style().angle = calc_up(gl_volume->world_matrix(), Slic3r::GUI::up_limit);
        }
    }
    return res;
}

bool GLGizmoEmboss::on_mouse(const wxMouseEvent &mouse_event)
{
    // not selected volume
    if (m_volume == nullptr ||
        get_model_volume(m_volume_id, m_parent.get_selection().get_model()->objects) == nullptr ||
        !m_volume->text_configuration.has_value()) return false;

    if (on_mouse_for_rotation(mouse_event)) return true;
    if (on_mouse_for_translate(mouse_event)) return true;

    return false;
}

bool GLGizmoEmboss::on_init()
{
    m_rotate_gizmo.init();
    ColorRGBA gray_color(.6f, .6f, .6f, .3f);
    m_rotate_gizmo.set_highlight_color(gray_color);
    m_shortcut_key = WXK_CONTROL_T;

    // initialize text styles
    m_style_manager.init(wxGetApp().app_config);

    // Set rotation gizmo upwardrotate
    m_rotate_gizmo.set_angle(PI / 2);
    return true;
}

std::string GLGizmoEmboss::on_get_name() const { return _u8L("Emboss"); }

void GLGizmoEmboss::on_render() {
    // no volume selected
    if (m_volume == nullptr ||
        get_model_volume(m_volume_id, m_parent.get_selection().get_model()->objects) == nullptr)
        return;
    Selection &selection = m_parent.get_selection();
    if (selection.is_empty()) return;

    // prevent get local coordinate system on multi volumes
    if (!selection.is_single_volume_or_modifier() && 
        !selection.is_single_volume_instance()) return;
    bool is_surface_dragging = m_surface_drag.has_value();
    bool is_parent_dragging = m_parent.is_mouse_dragging();
    // Do NOT render rotation grabbers when dragging object
    bool is_rotate_by_grabbers = m_dragging;
    if (is_rotate_by_grabbers || 
        (!is_surface_dragging && !is_parent_dragging)) {
        glsafe(::glClear(GL_DEPTH_BUFFER_BIT));
        m_rotate_gizmo.render();
    }
}

void GLGizmoEmboss::on_register_raycasters_for_picking(){
    m_rotate_gizmo.register_raycasters_for_picking();
}
void GLGizmoEmboss::on_unregister_raycasters_for_picking(){
    m_rotate_gizmo.unregister_raycasters_for_picking();
}

#ifdef SHOW_FINE_POSITION
// draw suggested position of window
static void draw_fine_position(const Selection &selection,
                               const Size      &canvas,
                               const ImVec2    &windows_size)
{
    const Selection::IndicesList& indices = selection.get_volume_idxs();
    // no selected volume
    if (indices.empty()) return;
    const GLVolume *volume = selection.get_volume(*indices.begin());
    // bad volume selected (e.g. deleted one)
    if (volume == nullptr) return;

    const Camera   &camera = wxGetApp().plater()->get_camera();
    Slic3r::Polygon hull   = CameraUtils::create_hull2d(camera, *volume);
    ImVec2          canvas_size(canvas.get_width(), canvas.get_height());
    ImVec2 offset = ImGuiWrapper::suggest_location(windows_size, hull,
                                                   canvas_size);
    Slic3r::Polygon rect(
        {Point(offset.x, offset.y), Point(offset.x + windows_size.x, offset.y),
         Point(offset.x + windows_size.x, offset.y + windows_size.y),
         Point(offset.x, offset.y + windows_size.y)});
    ImGuiWrapper::draw(hull);
    ImGuiWrapper::draw(rect);
}
#endif // SHOW_FINE_POSITION

#ifdef DRAW_PLACE_TO_ADD_TEXT
static void draw_place_to_add_text()
{
    ImVec2             mp = ImGui::GetMousePos();
    Vec2d              mouse_pos(mp.x, mp.y);
    const Camera      &camera = wxGetApp().plater()->get_camera();
    Vec3d              p1 = CameraUtils::get_z0_position(camera, mouse_pos);
    std::vector<Vec3d> rect3d{p1 + Vec3d(5, 5, 0), p1 + Vec3d(-5, 5, 0),
                              p1 + Vec3d(-5, -5, 0), p1 + Vec3d(5, -5, 0)};
    Points             rect2d = CameraUtils::project(camera, rect3d);
    ImGuiWrapper::draw(Slic3r::Polygon(rect2d));
}
#endif // DRAW_PLACE_TO_ADD_TEXT

#ifdef SHOW_OFFSET_DURING_DRAGGING
static void draw_mouse_offset(const std::optional<Vec2d> &offset)
{
    if (!offset.has_value()) return;
    // debug draw
    auto   draw_list = ImGui::GetOverlayDrawList();
    ImVec2 p1        = ImGui::GetMousePos();
    ImVec2 p2(p1.x + offset->x(), p1.y + offset->y());
    ImU32  color     = ImGui::GetColorU32(ImGuiWrapper::COL_ORANGE_LIGHT);
    float  thickness = 3.f;
    draw_list->AddLine(p1, p2, color, thickness);
}
#endif // SHOW_OFFSET_DURING_DRAGGING

void GLGizmoEmboss::on_render_input_window(float x, float y, float bottom_limit)
{
    set_volume_by_selection();
    // Do not render window for not selected text volume
    if (m_volume == nullptr ||
        get_model_volume(m_volume_id, m_parent.get_selection().get_model()->objects) == nullptr ||
        !m_volume->text_configuration.has_value()) {
        close();
        return;
    }

    // Not known situation when could happend this is only for sure
    if (!m_is_unknown_font && !m_style_manager.is_active_font())
        create_notification_not_valid_font("No active font in style. Select correct one.");
    else if (!m_is_unknown_font && !m_style_manager.get_wx_font().IsOk())
        create_notification_not_valid_font("WxFont is not loaded properly.");

    // Configuration creation
    double screen_scale = wxDisplay(wxGetApp().plater()).GetScaleFactor();
    float  main_toolbar_height = m_parent.get_main_toolbar_height();
    if (!m_gui_cfg.has_value() ||                   // Exist configuration - first run
        m_gui_cfg->screen_scale != screen_scale || // change of DPI
        m_gui_cfg->main_toolbar_height != main_toolbar_height // change size of view port
        ) {
        // Create cache for gui offsets
        GuiCfg cfg = create_gui_configuration();
        cfg.screen_scale = screen_scale;
        cfg.main_toolbar_height = main_toolbar_height;
        m_gui_cfg.emplace(std::move(cfg));
        // set position near toolbar
        m_set_window_offset = ImVec2(-1.f, -1.f);

        // change resolution regenerate icons
        init_icons();
        m_style_manager.clear_imgui_font();
    }

    const ImVec2 &min_window_size = get_minimal_window_size();
    ImGui::PushStyleVar(ImGuiStyleVar_WindowMinSize, min_window_size);

    // Draw origin position of text during dragging
    if (m_surface_drag.has_value()) {
        ImVec2 mouse_pos = ImGui::GetMousePos();
        ImVec2 center(
            mouse_pos.x + m_surface_drag->mouse_offset.x(),
            mouse_pos.y + m_surface_drag->mouse_offset.y());
        ImU32 color = ImGui::GetColorU32(
            m_surface_drag->exist_hit ? 
                ImVec4(1.f, 1.f, 1.f, .75f) : // transparent white
                ImVec4(1.f, .3f, .3f, .75f)
        ); // Warning color
        const float radius = 16.f;
        ImGuiWrapper::draw_cross_hair(center, radius, color);
    }

#ifdef SHOW_FINE_POSITION
    draw_fine_position(m_parent.get_selection(), m_parent.get_canvas_size(), min_window_size);
#endif // SHOW_FINE_POSITION
#ifdef DRAW_PLACE_TO_ADD_TEXT
    draw_place_to_add_text();
#endif // DRAW_PLACE_TO_ADD_TEXT
#ifdef SHOW_OFFSET_DURING_DRAGGING
    draw_mouse_offset(m_dragging_mouse_offset);
#endif // SHOW_OFFSET_DURING_DRAGGING

    // check if is set window offset
    if (m_set_window_offset.has_value()) {
        if (m_set_window_offset->y < 0)
            // position near toolbar
            m_set_window_offset = ImVec2(x, std::min(y, bottom_limit - min_window_size.y));
        
        ImGui::SetNextWindowPos(*m_set_window_offset, ImGuiCond_Always);
        m_set_window_offset.reset();
    } else if (!m_allow_open_near_volume) {
        y = std::min(y, bottom_limit - min_window_size.y);
        // position near toolbar
        ImVec2 pos(x, y);
        ImGui::SetNextWindowPos(pos, ImGuiCond_Once);
    }

    bool is_opened = true;
    ImGuiWindowFlags flag = ImGuiWindowFlags_NoCollapse;
    if (ImGui::Begin(on_get_name().c_str(), &is_opened, flag)) {
        // Need to pop var before draw window
        ImGui::PopStyleVar(); // WindowMinSize
        draw_window();
    } else {
        ImGui::PopStyleVar(); // WindowMinSize
    }

    // after change volume from object to volume it is necessary to recalculate
    // minimal windows size because of set type
    if (m_should_set_minimal_windows_size) {
        m_should_set_minimal_windows_size = false;
        ImGui::SetWindowSize(ImVec2(0.f, min_window_size.y), ImGuiCond_Always);
    }

    ImGui::End();
    if (!is_opened)
        close();
}

namespace priv {
/// <summary>
/// Move window for edit emboss text near to embossed object
/// NOTE: embossed object must be selected
/// </summary>
static ImVec2 calc_fine_position(const Selection &selection, const ImVec2 &windows_size, const Size &canvas_size);

} // namespace priv

void GLGizmoEmboss::on_set_state()
{
    // enable / disable bed from picking
    // Rotation gizmo must work through bed
    m_parent.set_raycaster_gizmos_on_top(GLGizmoBase::m_state == GLGizmoBase::On);

    m_rotate_gizmo.set_state(GLGizmoBase::m_state);

    // Closing gizmo. e.g. selecting another one
    if (GLGizmoBase::m_state == GLGizmoBase::Off) {
        // refuse outgoing during text preview
        if (false) {
            GLGizmoBase::m_state = GLGizmoBase::On;
            auto notification_manager = wxGetApp().plater()->get_notification_manager();
            notification_manager->push_notification(
                NotificationType::CustomNotification,
                NotificationManager::NotificationLevel::RegularNotificationLevel,
                _u8L("ERROR: Wait until ends or Cancel process."));
            return;
        }
        reset_volume();
        // Store order and last activ index into app.ini
        // TODO: what to do when can't store into file?
        m_style_manager.store_styles_to_app_config(false);
        remove_notification_not_valid_font();
    } else if (GLGizmoBase::m_state == GLGizmoBase::On) {
        // to reload fonts from system, when install new one
        wxFontEnumerator::InvalidateCache();

        // Try(when exist) set text configuration by volume 
        set_volume_by_selection();

        // when open window by "T" and no valid volume is selected, so Create new one 
        if (m_volume == nullptr ||
            get_model_volume(m_volume_id, m_parent.get_selection().get_model()->objects) == nullptr ) { 
            // reopen gizmo when new object is created
            GLGizmoBase::m_state = GLGizmoBase::Off;
            if (wxGetApp().get_mode() == comSimple || wxGetApp().obj_list()->has_selected_cut_object())
                // It's impossible to add a part in simple mode
                return;
            // start creating new object 
            create_volume(ModelVolumeType::MODEL_PART);
        }

        // change position of just opened emboss window
        if (m_allow_open_near_volume) {
            m_set_window_offset = priv::calc_fine_position(m_parent.get_selection(), get_minimal_window_size(), m_parent.get_canvas_size());
        } else {
            if (m_gui_cfg.has_value())
                m_set_window_offset = ImGuiWrapper::change_window_position(on_get_name().c_str(), false);
            else
                m_set_window_offset = ImVec2(-1, -1);
        }

        // when open by hyperlink it needs to show up
        // or after key 'T' windows doesn't appear
        m_parent.set_as_dirty();
    }
}

void GLGizmoEmboss::data_changed() { 
    set_volume_by_selection();
}

void GLGizmoEmboss::on_start_dragging() { m_rotate_gizmo.start_dragging(); }
void GLGizmoEmboss::on_stop_dragging()
{
    m_rotate_gizmo.stop_dragging();

    // TODO: when start second rotatiton previous rotation rotate draggers
    // This is fast fix for second try to rotate
    // When fixing, move grabber above text (not on side)
    m_rotate_gizmo.set_angle(PI/2);

    // apply rotation
    m_parent.do_rotate(L("Text-Rotate"));

    // Re-Calculate current angle of up vector
    const GLVolume *gl_volume = get_selected_gl_volume(m_parent.get_selection());
    assert(m_style_manager.is_active_font());
    assert(gl_volume != nullptr);
    if (m_style_manager.is_active_font() && gl_volume != nullptr) 
        m_style_manager.get_style().angle = calc_up(gl_volume->world_matrix(), Slic3r::GUI::up_limit);

    m_rotate_start_angle.reset();

    // recalculate for surface cut
    const FontProp &font_prop = m_style_manager.get_style().prop;
    if (font_prop.use_surface) process();
}
void GLGizmoEmboss::on_dragging(const UpdateData &data) { m_rotate_gizmo.dragging(data); }

GLGizmoEmboss::GuiCfg GLGizmoEmboss::create_gui_configuration()
{
    GuiCfg cfg; // initialize by default values;

    float line_height = ImGui::GetTextLineHeight();
    float line_height_with_spacing = ImGui::GetTextLineHeightWithSpacing();
    float space = line_height_with_spacing - line_height;
    const ImGuiStyle &style  = ImGui::GetStyle();

    cfg.max_style_name_width = ImGui::CalcTextSize("Maximal font name, extended").x;

    cfg.icon_width = static_cast<unsigned int>(std::ceil(line_height));
    // make size pair number
    if (cfg.icon_width % 2 != 0) ++cfg.icon_width;

    cfg.delete_pos_x = cfg.max_style_name_width + space;
    int count_line_of_text = 3;
    cfg.text_size = ImVec2(-FLT_MIN, line_height_with_spacing * count_line_of_text);
    ImVec2 letter_m_size = ImGui::CalcTextSize("M");
    int count_letter_M_in_input = 12;
    cfg.input_width = letter_m_size.x * count_letter_M_in_input;
    GuiCfg::Translations &tr = cfg.translations;

    tr.font   = _u8L("Font");
    tr.height = _u8L("Height");
    tr.depth  = _u8L("Depth");

    float max_text_width = std::max({
        ImGui::CalcTextSize(tr.font.c_str()).x,
        ImGui::CalcTextSize(tr.height.c_str()).x,
        ImGui::CalcTextSize(tr.depth.c_str()).x});
    cfg.indent       = static_cast<float>(cfg.icon_width);
    cfg.input_offset = style.WindowPadding.x + cfg.indent + max_text_width + space;

    tr.use_surface  = _u8L("Use surface");
    tr.char_gap     = _u8L("Char gap");
    tr.line_gap     = _u8L("Line gap");
    tr.boldness     = _u8L("Boldness");
    tr.skew_ration  = _u8L("Skew ratio");
    tr.from_surface = _u8L("From surface");
    tr.rotation     = _u8L("Rotation");
    tr.keep_up      = _u8L("Keep Up");
    tr.collection   = _u8L("Collection");

    float max_advanced_text_width = std::max({
        ImGui::CalcTextSize(tr.use_surface.c_str()).x,
        ImGui::CalcTextSize(tr.char_gap.c_str()).x,
        ImGui::CalcTextSize(tr.line_gap.c_str()).x,
        ImGui::CalcTextSize(tr.boldness.c_str()).x,
        ImGui::CalcTextSize(tr.skew_ration.c_str()).x,
        ImGui::CalcTextSize(tr.from_surface.c_str()).x,
        ImGui::CalcTextSize(tr.rotation.c_str()).x,
        ImGui::CalcTextSize(tr.keep_up.c_str()).x,
        ImGui::CalcTextSize(tr.collection.c_str()).x });
    cfg.advanced_input_offset = max_advanced_text_width
        + 3 * space + cfg.indent;

    // calculate window size
    float window_title = line_height + 2*style.FramePadding.y + 2 * style.WindowTitleAlign.y;
    float input_height = line_height_with_spacing + 2*style.FramePadding.y;
    float tree_header  = line_height_with_spacing;
    float separator_height = 1 + style.FramePadding.y;

    // "Text is to object" + radio buttons
    cfg.height_of_volume_type_selector = separator_height + line_height_with_spacing + input_height;

    float window_height = 
        window_title + // window title
        cfg.text_size.y +  // text field
        input_height * 4 + // font name + height + depth + style selector 
        tree_header +      // advance tree
        separator_height + // presets separator line
        line_height_with_spacing + // "Presets"
        2 * style.WindowPadding.y;
    float window_width = cfg.input_offset + cfg.input_width + 2*style.WindowPadding.x 
        + 2 * (cfg.icon_width + space);
    cfg.minimal_window_size = ImVec2(window_width, window_height);

    // 9 = useSurface, charGap, lineGap, bold, italic, surfDist, rotation, keepUp, textFaceToCamera
    // 4 = 1px for fix each edit image of drag float 
    float advance_height = input_height * 9 + 8;
    cfg.minimal_window_size_with_advance =
        ImVec2(cfg.minimal_window_size.x,
               cfg.minimal_window_size.y + advance_height);

    cfg.minimal_window_size_with_collections = 
        ImVec2(cfg.minimal_window_size_with_advance.x,
            cfg.minimal_window_size_with_advance.y + input_height);

    int max_style_image_width = cfg.max_style_name_width /2 -
                                2 * style.FramePadding.x;
    int max_style_image_height = 1.5 * input_height;
    cfg.max_style_image_size = Vec2i(max_style_image_width, max_style_image_height);
    cfg.face_name_size.y() = line_height_with_spacing;
    return cfg;
}

EmbossStyles GLGizmoEmboss::create_default_styles()
{
    wxFontEnumerator::InvalidateCache();
    wxArrayString facenames = wxFontEnumerator::GetFacenames(Facenames::encoding);

    wxFont wx_font_normal = *wxNORMAL_FONT;
#ifdef __APPLE__
    // Set normal font to helvetica when possible
    for (const wxString &facename : facenames) {
        if (facename.IsSameAs("Helvetica")) {
            wx_font_normal = wxFont(wxFontInfo().FaceName(facename).Encoding(Facenames::encoding));
            break;
        }
    }
#endif // __APPLE__

    // https://docs.wxwidgets.org/3.0/classwx_font.html
    // Predefined objects/pointers: wxNullFont, wxNORMAL_FONT, wxSMALL_FONT, wxITALIC_FONT, wxSWISS_FONT
    EmbossStyles styles = {
        WxFontUtils::create_emboss_style(wx_font_normal, _u8L("NORMAL")), // wxSystemSettings::GetFont(wxSYS_DEFAULT_GUI_FONT)
        WxFontUtils::create_emboss_style(*wxSMALL_FONT, _u8L("SMALL")),  // A font using the wxFONTFAMILY_SWISS family and 2 points smaller than wxNORMAL_FONT.
        WxFontUtils::create_emboss_style(*wxITALIC_FONT, _u8L("ITALIC")), // A font using the wxFONTFAMILY_ROMAN family and wxFONTSTYLE_ITALIC style and of the same size of wxNORMAL_FONT.
        WxFontUtils::create_emboss_style(*wxSWISS_FONT, _u8L("SWISS")),  // A font identic to wxNORMAL_FONT except for the family used which is wxFONTFAMILY_SWISS.
        WxFontUtils::create_emboss_style(wxFont(10, wxFONTFAMILY_MODERN, wxFONTSTYLE_NORMAL, wxFONTWEIGHT_BOLD), _u8L("MODERN")),        
    };

    // Not all predefined font for wx must be valid TTF, but at least one style must be loadable
    styles.erase(std::remove_if(styles.begin(), styles.end(), [](const EmbossStyle& style) {
        wxFont wx_font = WxFontUtils::create_wxFont(style);

        // check that face name is setabled
        if (style.prop.face_name.has_value()) {
            wxString face_name(style.prop.face_name->c_str());
            wxFont wx_font_temp;
            if (!wx_font_temp.SetFaceName(face_name))
                return true;        
        }

        // Check that exsit valid TrueType Font for wx font
        return WxFontUtils::create_font_file(wx_font) == nullptr;
        }),styles.end()
    );

    // exist some valid style?
    if (!styles.empty())
        return styles;

    // No valid style in defult list
    // at least one style must contain loadable font
    wxFont wx_font;
    for (const wxString &face : facenames) {
        wx_font = wxFont(face);
        if (WxFontUtils::create_font_file(wx_font) != nullptr)
            break;
        wx_font = wxFont(); // NotOk
    }

    if (wx_font.IsOk()) {
        // use first alphabetic sorted installed font
        styles.push_back(WxFontUtils::create_emboss_style(wx_font, _u8L("First font")));
    } else {
        // On current OS is not installed any correct TTF font
        // use font packed with Slic3r
        std::string font_path = Slic3r::resources_dir() + "/fonts/NotoSans-Regular.ttf";
        styles.push_back(EmbossStyle{_u8L("Default font"), font_path, EmbossStyle::Type::file_path});
    }
    return styles;
}

void GLGizmoEmboss::set_default_text(){ m_text = _u8L("Embossed text"); }

namespace {

/// <summary>
/// Throow ray by embossing params to object and find surface point
/// </summary>
/// <param name="gl_volume">Define embossed volume</param>
/// <param name="raycaster">Way to cast rays to object</param>
/// <param name="canvas">Contain model</param>
/// <returns>Calculated distance from surface</returns>
std::optional<float> calc_distance(const GLVolume &gl_volume, RaycastManager &raycaster, GLCanvas3D& canvas) 
{
    const ModelObject *object = get_model_object(gl_volume, canvas.get_model()->objects);
    assert(object != nullptr);
    if (object == nullptr)
        return {};

    const ModelInstance *instance = get_model_instance(gl_volume, *object);
    const ModelVolume   *volume   = get_model_volume(gl_volume, *object);
    assert(instance != nullptr && volume != nullptr);
    if (object == nullptr || instance == nullptr || volume == nullptr)
        return {};

    if (volume->is_the_only_one_part())
        return {};

    const ModelVolumePtrs &volumes = object->volumes;
    std::vector<size_t> allowed_volumes_id;
    allowed_volumes_id.reserve(volumes.size() - 1);
    for (const ModelVolume *v : volumes) {
        // skip actual selected object
        if (v->id() == volume->id())
            continue;
        // collect hit only from object parts not modifiers neither negative
        if (!v->is_model_part())
            continue;
        allowed_volumes_id.emplace_back(v->id().id);
    }
    RaycastManager::AllowVolumes condition(std::move(allowed_volumes_id));
    RaycastManager::Meshes meshes = create_meshes(canvas, condition);
    raycaster.actualize(*instance, &condition, &meshes);

    Transform3d w = gl_volume.world_matrix();
    Vec3d p = w.translation();
    const Vec3d& dir = get_z_base(w);
    auto  hit_opt = raycaster.first_hit(p, dir, &condition);
    if (!hit_opt.has_value())
        return {};
}

} // namespace

void GLGizmoEmboss::set_volume_by_selection()
{
    const Selection &selection = m_parent.get_selection();
    const GLVolume  *gl_volume = get_selected_gl_volume(selection);
    if (gl_volume == nullptr)
        return reset_volume();

    const ModelObjectPtrs &objects = selection.get_model()->objects;
    ModelVolume           *volume  = get_model_volume(*gl_volume, objects);
    if (volume == nullptr)
        return reset_volume();

    // is same volume as actual selected?
    if (volume->id() == m_volume_id)
        return;

    // for changed volume notification is NOT valid
    remove_notification_not_valid_font();

    // Do not use focused input value when switch volume(it must swith value)
    if (m_volume != nullptr && m_volume != volume) // when update volume it changed id BUT not pointer
        ImGuiWrapper::left_inputs();

    // Is selected volume text volume?
    const std::optional<TextConfiguration> &tc_opt = volume->text_configuration;
    if (!tc_opt.has_value())
        return reset_volume();

    // Emboss shape must be setted
    assert(volume->emboss_shape.has_value());
    if (!volume->emboss_shape.has_value())
        return;

    const TextConfiguration &tc = *tc_opt;
    const EmbossStyle    &style = tc.style;

    // Could exist OS without getter on face_name,
    // but it is able to restore font from descriptor
    // Soo default value must be TRUE
    bool                              is_font_installed = true;
    wxString                          face_name;
    const std::optional<std::string> &face_name_opt = style.prop.face_name;
    if (face_name_opt.has_value()) {
        face_name = wxString(face_name_opt->c_str());

        // search in enumerated fonts
        // refresh list of installed font in the OS.
        init_face_names(m_face_names);
        m_face_names.is_init = false;

        auto cmp = [](const FaceName &fn, const wxString &face_name) -> bool { return fn.wx_name < face_name; };
        const std::vector<FaceName> &faces = m_face_names.faces;
        auto it = std::lower_bound(faces.begin(), faces.end(), face_name, cmp);
        is_font_installed = it != faces.end() && it->wx_name == face_name;

        if (!is_font_installed) {
            const std::vector<wxString> &bad    = m_face_names.bad;
            auto                         it_bad = std::lower_bound(bad.begin(), bad.end(), face_name);
            if (it_bad == bad.end() || *it_bad != face_name) {
                // check if wx allowed to set it up - another encoding of name
                wxFontEnumerator::InvalidateCache();
                wxFont wx_font_;                                                                          // temporary structure
                if (wx_font_.SetFaceName(face_name) && WxFontUtils::create_font_file(wx_font_) != nullptr // can load TTF file?
                ) {
                    is_font_installed = true;
                    // QUESTION: add this name to allowed faces?
                    // Could create twin of font face name
                    // When not add it will be hard to select it again when change font
                }
            }
        }
    }

    wxFont wx_font;
    // load wxFont from same OS when font name is installed
    if (style.type == WxFontUtils::get_current_type() && is_font_installed)
        wx_font = WxFontUtils::load_wxFont(style.path);

    // Flag that is selected same font
    bool is_exact_font = true;
    // Different OS or try found on same OS
    if (!wx_font.IsOk()) {
        is_exact_font = false;
        // Try create similar wx font by FontFamily
        wx_font = WxFontUtils::create_wxFont(style);
        if (is_font_installed)
            is_exact_font = wx_font.SetFaceName(face_name);

        // Have to use some wxFont
        if (!wx_font.IsOk())
            wx_font = wxSystemSettings::GetFont(wxSYS_DEFAULT_GUI_FONT);
    }
    assert(wx_font.IsOk());

    // Load style to style manager
    const auto &styles = m_style_manager.get_styles();
    auto has_same_name = [&name = style.name](const StyleManager::Style &style_item) { return style_item.name == name; };

    StyleManager::Style style_{style};    
    style_.projection = volume->emboss_shape->projection;
    style_.angle = calc_up(gl_volume->world_matrix(), Slic3r::GUI::up_limit);
    style_.distance = calc_distance(*gl_volume, m_raycast_manager, m_parent);

    auto it = std::find_if(styles.begin(), styles.end(), has_same_name);
    if (it == styles.end()) {
        // style was not found
        m_style_manager.load_style(style_, wx_font);
    } else {
        // style name is in styles list
        size_t style_index = it - styles.begin();
        if (!m_style_manager.load_style(style_index)) {
            // can`t load stored style
            m_style_manager.erase(style_index);
            m_style_manager.load_style(style_, wx_font);
        } else {
            // stored style is loaded, now set modification of style
            m_style_manager.get_style() = style_;
            m_style_manager.set_wx_font(wx_font);
        }
    }
    
    if (!is_exact_font)
        create_notification_not_valid_font(tc);
        
    // The change of volume could show or hide part with setter on volume type
    if (m_volume == nullptr || 
        get_model_volume(m_volume_id, objects) == nullptr ||
        (m_volume->get_object()->volumes.size() == 1) != 
        (volume->get_object()->volumes.size() == 1)){
        m_should_set_minimal_windows_size = true;
    }

    // cancel previous job
    if (m_job_cancel != nullptr) {
        m_job_cancel->store(true);
        m_job_cancel = nullptr;
    }

    m_text   = tc.text;
    m_volume = volume;
    m_volume_id = volume->id();

    // calculate scale for height and depth inside of scaled object instance
    calculate_scale();    
}

void GLGizmoEmboss::reset_volume()
{
    if (m_volume == nullptr)
        return; // already reseted

    m_volume = nullptr;
    m_volume_id.id = 0;

    // No more need of current notification
    remove_notification_not_valid_font();
}

void GLGizmoEmboss::calculate_scale() {
    Transform3d to_world = m_parent.get_selection().get_first_volume()->world_matrix();
    auto to_world_linear = to_world.linear();
    auto calc = [&to_world_linear](const Vec3d &axe, std::optional<float>& scale)->bool {
        Vec3d  axe_world = to_world_linear * axe;
        double norm_sq   = axe_world.squaredNorm();
        if (is_approx(norm_sq, 1.)) {
            if (scale.has_value())
                scale.reset();
            else
                return false;
        } else {
            scale = sqrt(norm_sq);
        }
        return true;
    };

    bool exist_change = calc(Vec3d::UnitY(), m_scale_height);
    exist_change |= calc(Vec3d::UnitZ(), m_scale_depth);

    // Change of scale has to change font imgui font size
    if (exist_change)
        m_style_manager.clear_imgui_font();
}

#ifdef EXECUTE_PROCESS_ON_MAIN_THREAD
namespace priv {
// Run Job on main thread (blocking) - ONLY DEBUG
static inline void execute_job(std::shared_ptr<Job> j)
{
    struct MyCtl : public Job::Ctl
    {
        void update_status(int st, const std::string &msg = "") override{};
        bool was_canceled() const override { return false; }
        std::future<void> call_on_main_thread(std::function<void()> fn) override
        {
            return std::future<void>{};
        }
    } ctl;
    j->process(ctl);
    wxGetApp().plater()->CallAfter([j]() {
        std::exception_ptr e_ptr = nullptr;
        j->finalize(false, e_ptr);
    });
}
} // namespace priv
#endif

bool GLGizmoEmboss::process()
{
    // no volume is selected -> selection from right panel
    assert(m_volume != nullptr);
    if (m_volume == nullptr) return false;

    // without text there is nothing to emboss
    if (m_text.empty()) return false;

    // exist loaded font file?
    if (!m_style_manager.is_active_font()) return false;
    
    DataUpdate data{priv::create_emboss_data_base(m_text, m_style_manager, m_job_cancel), m_volume->id()};

    std::unique_ptr<Job> job = nullptr;

    // check cutting from source mesh    
    // TODO: do it better way    
    FontProp &fp = static_cast<TextDataBase *>(data.base.get())->text_configuration.style.prop;
    bool &use_surface = fp.use_surface;
    bool  is_object   = m_volume->get_object()->volumes.size() == 1;
    if (use_surface && is_object) 
        use_surface = false;
    
    if (use_surface) {
        // Model to cut surface from.
        SurfaceVolumeData::ModelSources sources = create_volume_sources(*m_volume);
        if (sources.empty()) return false;

        Transform3d text_tr = m_volume->get_matrix();
        auto& fix_3mf = m_volume->text_configuration->fix_3mf_tr;
        if (fix_3mf.has_value())
            text_tr = text_tr * fix_3mf->inverse();

        // when it is new applying of use surface than move origin onto surfaca
        if (!m_volume->text_configuration->style.prop.use_surface) {
            auto offset = calc_surface_offset(m_parent.get_selection(), m_raycast_manager);
            if (offset.has_value())
                text_tr *= Eigen::Translation<double, 3>(*offset);
        }

        bool is_outside = m_volume->is_model_part();
        // check that there is not unexpected volume type
        assert(is_outside || m_volume->is_negative_volume() ||
               m_volume->is_modifier());
        UpdateSurfaceVolumeData surface_data{std::move(data), {text_tr, is_outside, std::move(sources)}};
        job = std::make_unique<UpdateSurfaceVolumeJob>(std::move(surface_data));                  
    } else {
        job = std::make_unique<UpdateJob>(std::move(data));
    }

#ifndef EXECUTE_PROCESS_ON_MAIN_THREAD
    auto &worker = wxGetApp().plater()->get_ui_job_worker();
    queue_job(worker, std::move(job));
#else 
    // Run Job on main thread (blocking) - ONLY DEBUG
    priv::execute_job(std::move(job));
#endif // EXECUTE_PROCESS_ON_MAIN_THREAD

    // notification is removed befor object is changed by job
    remove_notification_not_valid_font();
    return true;
}

namespace priv {
static bool is_text_empty(const std::string &text) { return text.empty() || text.find_first_not_of(" \n\t\r") == std::string::npos; }
}

void GLGizmoEmboss::close()
{
    // remove volume when text is empty
    if (m_volume != nullptr && 
        m_volume->text_configuration.has_value() &&
        priv::is_text_empty(m_text)) {
        Plater &p = *wxGetApp().plater();
        // is the text object?
        if (m_volume->is_the_only_one_part()) {
            // delete whole object
            p.remove(m_parent.get_selection().get_object_idx());
        } else {
            // delete text volume
            p.remove_selected();
        }
    }

    // close gizmo == open it again
    auto& mng = m_parent.get_gizmos_manager();
    if (mng.get_current_type() == GLGizmosManager::Emboss)
        mng.open_gizmo(GLGizmosManager::Emboss);
}

void GLGizmoEmboss::draw_window()
{
#ifdef ALLOW_DEBUG_MODE
    if (ImGui::Button("re-process")) process();
    if (ImGui::Button("add svg")) choose_svg_file();
#endif //  ALLOW_DEBUG_MODE

    // Setter of indent must be befor disable !!!
    ImGui::PushStyleVar(ImGuiStyleVar_IndentSpacing, m_gui_cfg->indent);
    ScopeGuard indent_sc([](){ ImGui::PopStyleVar(/*ImGuiStyleVar_IndentSpacing*/); });

    // Disable all except selection of font, when open text from 3mf with unknown font
    m_imgui->disabled_begin(m_is_unknown_font);
    ScopeGuard unknown_font_sc([imgui = m_imgui]() { imgui->disabled_end(/*m_is_unknown_font*/); });

    draw_text_input();

    ImGui::Indent();
        // When unknown font is inside .3mf only font selection is allowed
        m_imgui->disabled_end(/*m_is_unknown_font*/);
        draw_font_list_line();
        m_imgui->disabled_begin(m_is_unknown_font);
        bool use_inch = wxGetApp().app_config->get_bool("use_inches");
        draw_height(use_inch);
        draw_depth(use_inch);
    ImGui::Unindent();

    // close advanced style property when unknown font is selected
    if (m_is_unknown_font && m_is_advanced_edit_style) 
        ImGui::SetNextTreeNodeOpen(false);

    if (ImGui::TreeNode(_u8L("Advanced").c_str())) {
        if (!m_is_advanced_edit_style) {
            set_minimal_window_size(true);
        } else {
            draw_advanced();
        }
        ImGui::TreePop();
    } else if (m_is_advanced_edit_style) 
        set_minimal_window_size(false);

    ImGui::Separator();

    draw_style_list();

    // Do not select volume type, when it is text object
    if (m_volume->get_object()->volumes.size() != 1) {
        ImGui::Separator();
        draw_model_type();
    }
       
#ifdef SHOW_WX_FONT_DESCRIPTOR
    if (is_selected_style)
        m_imgui->text_colored(ImGuiWrapper::COL_GREY_DARK, m_style_manager.get_style().path);
#endif // SHOW_WX_FONT_DESCRIPTOR

#ifdef SHOW_CONTAIN_3MF_FIX
    if (m_volume!=nullptr &&
        m_volume->text_configuration.has_value() &&
        m_volume->text_configuration->fix_3mf_tr.has_value()) {
        ImGui::SameLine();
        m_imgui->text_colored(ImGuiWrapper::COL_GREY_DARK, ".3mf");
        if (ImGui::IsItemHovered()) {
            Transform3d &fix = *m_volume->text_configuration->fix_3mf_tr;
            std::stringstream ss;
            ss << fix.matrix();            
            std::string filename = (m_volume->source.input_file.empty())? "unknown.3mf" :
                                   m_volume->source.input_file + ".3mf";
            ImGui::SetTooltip("Text configuation contain \n"
                              "Fix Transformation Matrix \n"
                              "%s\n"
                              "loaded from \"%s\" file.",
                              ss.str().c_str(), filename.c_str()
                );
        }
    }
#endif // SHOW_CONTAIN_3MF_FIX
#ifdef SHOW_ICONS_TEXTURE    
    auto &t = m_icons_texture;
    ImGui::Image((void *) t.get_id(), ImVec2(t.get_width(), t.get_height()));
#endif //SHOW_ICONS_TEXTURE
#ifdef SHOW_IMGUI_ATLAS
    const auto &atlas = m_style_manager.get_atlas();
    ImGui::Image(atlas.TexID, ImVec2(atlas.TexWidth, atlas.TexHeight));
#endif // SHOW_IMGUI_ATLAS

#ifdef ALLOW_OPEN_NEAR_VOLUME
    ImGui::SameLine();
    if (ImGui::Checkbox("##ALLOW_OPEN_NEAR_VOLUME", &m_allow_open_near_volume)) {
        if (m_allow_open_near_volume)
            m_set_window_offset = priv::calc_fine_position(m_parent.get_selection(), get_minimal_window_size(), m_parent.get_canvas_size());
    } else if (ImGui::IsItemHovered()) {
        ImGui::SetTooltip("%s", ((m_allow_open_near_volume) ? 
            "Fix settings position":
            "Allow floating window near text").c_str());
    }
#endif // ALLOW_FLOAT_WINDOW
 }

#include "imgui/imgui_internal.h" // scroll bar existence

void GLGizmoEmboss::draw_text_input()
{
    auto create_range_text_prep = [&mng = m_style_manager, &text = m_text, &exist_unknown = m_text_contain_unknown_glyph]() {
        auto& ff = mng.get_font_file_with_cache();
        assert(ff.has_value());
        const auto &cn = mng.get_font_prop().collection_number;
        unsigned int font_index = (cn.has_value()) ? *cn : 0;
        return create_range_text(text, *ff.font_file, font_index, &exist_unknown);
    };
    
    double scale = m_scale_height.has_value() ? *m_scale_height : 1.;
    ImFont *imgui_font = m_style_manager.get_imgui_font();
    if (imgui_font == nullptr) {
        // try create new imgui font
        double screen_scale = wxDisplay(wxGetApp().plater()).GetScaleFactor();
        double imgui_scale = scale * screen_scale;
        m_style_manager.create_imgui_font(create_range_text_prep(), imgui_scale);
        imgui_font = m_style_manager.get_imgui_font();
    }
    bool exist_font = 
        imgui_font != nullptr &&
        imgui_font->IsLoaded() &&
        imgui_font->Scale > 0.f &&
        imgui_font->ContainerAtlas != nullptr;
    // NOTE: Symbol fonts doesn't have atlas 
    // when their glyph range is out of language character range
    if (exist_font) ImGui::PushFont(imgui_font);

    // show warning about incorrectness view of font
    std::string warning_tool_tip;
    if (!exist_font) {
        warning_tool_tip = _u8L("Can't write text by selected font.Try to choose another font.");
    } else {
        auto append_warning = [&warning_tool_tip](std::string t) {
            if (!warning_tool_tip.empty()) 
                warning_tool_tip += "\n";
            warning_tool_tip += t;
        };
        if (priv::is_text_empty(m_text)) 
            append_warning(_u8L("Embossed text can NOT contain only white spaces."));
        if (m_text_contain_unknown_glyph)
            append_warning(_u8L("Text contain character glyph (represented by '?') unknown by font."));

        const FontProp &prop = m_style_manager.get_font_prop();
        if (prop.skew.has_value()) append_warning(_u8L("Text input do not show font skew."));
        if (prop.boldness.has_value()) append_warning(_u8L("Text input do not show font boldness."));
        if (prop.line_gap.has_value())
            append_warning(_u8L("Text input do not show gap between lines."));
        auto &ff         = m_style_manager.get_font_file_with_cache();
        float imgui_size = StyleManager::get_imgui_font_size(prop, *ff.font_file, scale);
        if (imgui_size > StyleManager::max_imgui_font_size)
            append_warning(_u8L("Too tall, diminished font height inside text input."));
        if (imgui_size < StyleManager::min_imgui_font_size)
            append_warning(_u8L("Too small, enlarged font height inside text input."));
    }
    
    // flag for extend font ranges if neccessary
    // ranges can't be extend during font is activ(pushed)
    std::string range_text;
    float  window_height  = ImGui::GetWindowHeight();
    float  minimal_height = get_minimal_window_size().y;
    float  extra_height   = window_height - minimal_height;
    ImVec2 input_size(m_gui_cfg->text_size.x, m_gui_cfg->text_size.y + extra_height);
    const ImGuiInputTextFlags flags = ImGuiInputTextFlags_AllowTabInput | ImGuiInputTextFlags_AutoSelectAll;
    if (ImGui::InputTextMultiline("##Text", &m_text, input_size, flags)) {
        process();
        range_text = create_range_text_prep();
    }

    if (exist_font) ImGui::PopFont();

    // warning tooltip has to be with default font
    if (!warning_tool_tip.empty()) {
        // Multiline input has hidden window for scrolling
        ImGuiWindow *input = ImGui::GetCurrentWindow()->DC.ChildWindows.front();

        const ImGuiStyle &style = ImGui::GetStyle();
        float scrollbar_width = (input->ScrollbarY) ? style.ScrollbarSize : 0.f;
        float scrollbar_height = (input->ScrollbarX) ? style.ScrollbarSize : 0.f;

        bool hovered = ImGui::IsItemHovered();
        if (hovered)
            ImGui::SetTooltip("%s", warning_tool_tip.c_str());

        ImVec2 cursor = ImGui::GetCursorPos();
        float width = ImGui::GetContentRegionAvailWidth();
        const ImVec2& padding = style.FramePadding;
        ImVec2 icon_pos(width - m_gui_cfg->icon_width - scrollbar_width + padding.x, 
                        cursor.y - m_gui_cfg->icon_width - scrollbar_height - 2*padding.y);
        
        ImGui::SetCursorPos(icon_pos);
        draw(get_icon(m_icons, IconType::exclamation, IconState::hovered));
        ImGui::SetCursorPos(cursor);
    }

    // NOTE: must be after ImGui::font_pop() 
    //          -> imgui_font has to be unused
    // IMPROVE: only extend not clear
    // Extend font ranges
    if (!range_text.empty() &&
        !m_imgui->contain_all_glyphs(imgui_font, range_text) )
        m_style_manager.clear_imgui_font();    
}

#include <boost/functional/hash.hpp>
#include "wx/hashmap.h"
std::size_t hash_value(wxString const &s)
{
    boost::hash<std::string> hasher;
    return hasher(s.ToStdString());
}

static std::string concat(std::vector<wxString> data) {
    std::stringstream ss;
    for (const auto &d : data) 
        ss << d.c_str() << ", ";
    return ss.str();
}

#include <boost/filesystem.hpp>
static boost::filesystem::path get_fontlist_cache_path()
{
    return boost::filesystem::path(data_dir()) / "cache" / "fonts.cereal";
}

// cache font list by cereal
#include <cereal/cereal.hpp>
#include <cereal/types/vector.hpp>
#include <cereal/types/string.hpp>
#include <cereal/archives/binary.hpp>

// increase number when change struct FacenamesSerializer
#define FACENAMES_VERSION 1
struct FacenamesSerializer
{
    // hash number for unsorted vector of installed font into system
    size_t hash = 0;
    // assumption that is loadable
    std::vector<wxString> good;
    // Can't load for some reason
    std::vector<wxString> bad;
};

template<class Archive> void save(Archive &archive, wxString const &d)
{ std::string s(d.ToUTF8().data()); archive(s);}
template<class Archive> void load(Archive &archive, wxString &d)
{ std::string s; archive(s); d = s;} 

template<class Archive> void serialize(Archive &ar, FacenamesSerializer &t, const std::uint32_t version)
{
    // When performing a load, the version associated with the class
    // is whatever it was when that data was originally serialized
    // When we save, we'll use the version that is defined in the macro
    if (version != FACENAMES_VERSION) return;
    ar(t.hash, t.good, t.bad);
}
CEREAL_CLASS_VERSION(FacenamesSerializer, FACENAMES_VERSION); // register class version

#include <boost/nowide/fstream.hpp>
bool GLGizmoEmboss::store(const Facenames &facenames) {
    std::string cache_path = get_fontlist_cache_path().string();
    boost::nowide::ofstream file(cache_path, std::ios::binary);
    cereal::BinaryOutputArchive archive(file);
    std::vector<wxString> good;
    good.reserve(facenames.faces.size());
    for (const FaceName &face : facenames.faces) good.push_back(face.wx_name);
    FacenamesSerializer data = {facenames.hash, good, facenames.bad};

    assert(std::is_sorted(data.bad.begin(), data.bad.end()));
    assert(std::is_sorted(data.good.begin(), data.good.end()));

    try {
        archive(data);
    } catch (const std::exception &ex) {
        BOOST_LOG_TRIVIAL(error) << "Failed to write fontlist cache - " << cache_path << ex.what();
        return false;
    }
    return true;
}

bool GLGizmoEmboss::load(Facenames &facenames) {
    boost::filesystem::path path = get_fontlist_cache_path();
    std::string             path_str = path.string();
    if (!boost::filesystem::exists(path)) {
        BOOST_LOG_TRIVIAL(warning) << "Fontlist cache - '" << path_str << "' does not exists.";
        return false;
    }
    boost::nowide::ifstream file(path_str, std::ios::binary);
    cereal::BinaryInputArchive archive(file);
    
    FacenamesSerializer data;
    try {
        archive(data);
    } catch (const std::exception &ex) {
        BOOST_LOG_TRIVIAL(error) << "Failed to load fontlist cache - '" << path_str << "'. Exception: " << ex.what();
        return false;
    }

    assert(std::is_sorted(data.bad.begin(), data.bad.end()));
    assert(std::is_sorted(data.good.begin(), data.good.end()));

    facenames.hash = data.hash;
    facenames.faces.reserve(data.good.size());
    for (const wxString &face : data.good)
        facenames.faces.push_back({face});
    facenames.bad = data.bad;
    return true;
}

void GLGizmoEmboss::init_truncated_names(Facenames &face_names, float max_width)
{
    for (FaceName &face : face_names.faces) {
        std::string name_str(face.wx_name.ToUTF8().data());
        face.name_truncated = ImGuiWrapper::trunc(name_str, max_width);
    }
    face_names.has_truncated_names = true;
}

void GLGizmoEmboss::init_face_names(Facenames &face_names)
{
    Timer t("enumerate_fonts");
    if (face_names.is_init) return;
    face_names.is_init = true;

    // to reload fonts from system, when install new one
    wxFontEnumerator::InvalidateCache();

    // try load cache
    // Only not OS enumerated face has hash value 0
    if (face_names.hash == 0) {
        load(face_names);
        face_names.has_truncated_names = false;
    }

    using namespace std::chrono;
    steady_clock::time_point enumerate_start = steady_clock::now();
    ScopeGuard sg([&enumerate_start, &face_names = face_names]() {
        steady_clock::time_point enumerate_end = steady_clock::now();
        long long enumerate_duration = duration_cast<milliseconds>(enumerate_end - enumerate_start).count();
        BOOST_LOG_TRIVIAL(info) << "OS enumerate " << face_names.faces.size() << " fonts "
                                << "(+ " << face_names.bad.size() << " can't load "
                                << "= " << face_names.faces.size() + face_names.bad.size() << " fonts) "
                                << "in " << enumerate_duration << " ms\n" << concat(face_names.bad);
    });
    wxArrayString facenames = wxFontEnumerator::GetFacenames(face_names.encoding);
    size_t hash = boost::hash_range(facenames.begin(), facenames.end());
    // Zero value is used as uninitialized hash
    if (hash == 0) hash = 1;
    // check if it is same as last time
    if (face_names.hash == hash) { 
        // no new installed font
        BOOST_LOG_TRIVIAL(info) << "Same FontNames hash, cache is used. " 
            << "For clear cache delete file: " << get_fontlist_cache_path().string();
        return;
    }

    BOOST_LOG_TRIVIAL(info) << ((face_names.hash == 0) ?
        "FontName list is generate from scratch." :
        "Hash are different. Only previous bad fonts are used and set again as bad");
    face_names.hash = hash;
    
    // validation lambda
    auto is_valid_font = [encoding = face_names.encoding, bad = face_names.bad /*copy*/](const wxString &name) {
        if (name.empty()) return false;

        // vertical font start with @, we will filter it out
        // Not sure if it is only in Windows so filtering is on all platforms
        if (name[0] == '@') return false;        

        // previously detected bad font
        auto it = std::lower_bound(bad.begin(), bad.end(), name);
        if (it != bad.end() && *it == name) return false;

        wxFont wx_font(wxFontInfo().FaceName(name).Encoding(encoding));
        //*
        // Faster chech if wx_font is loadable but not 100%
        // names could contain not loadable font
        if (!WxFontUtils::can_load(wx_font)) return false;

        /*/
        // Slow copy of font files to try load font
        // After this all files are loadable
        auto font_file = WxFontUtils::create_font_file(wx_font);
        if (font_file == nullptr) 
            return false; // can't create font file
        // */
        return true;
    };

    face_names.faces.clear();
    face_names.bad.clear();
    face_names.faces.reserve(facenames.size());
    std::sort(facenames.begin(), facenames.end());
    for (const wxString &name : facenames) {
        if (is_valid_font(name)) {
            face_names.faces.push_back({name});
        }else{
            face_names.bad.push_back(name);
        }
    }
    assert(std::is_sorted(face_names.bad.begin(), face_names.bad.end()));
    face_names.has_truncated_names = false;
    store(face_names);
}

// create texture for visualization font face
void GLGizmoEmboss::init_font_name_texture() {
    Timer t("init_font_name_texture");
    // check if already exists
    GLuint &id = m_face_names.texture_id; 
    if (id != 0) return;
    // create texture for font
    GLenum target = GL_TEXTURE_2D;
    glsafe(::glGenTextures(1, &id));
    glsafe(::glBindTexture(target, id));
    glsafe(::glTexParameteri(target, GL_TEXTURE_MIN_FILTER, GL_NEAREST));
    glsafe(::glTexParameteri(target, GL_TEXTURE_MAG_FILTER, GL_NEAREST));
    const Vec2i &size = m_gui_cfg->face_name_size;
    GLint w = size.x(), h = m_face_names.count_cached_textures * size.y();
    std::vector<unsigned char> data(4*w * h, {0});
    const GLenum format = GL_RGBA, type = GL_UNSIGNED_BYTE;
    const GLint level = 0, internal_format = GL_RGBA, border = 0;
    glsafe(::glTexImage2D(target, level, internal_format, w, h, border, format, type, data.data()));

    // bind default texture
    GLuint no_texture_id = 0;
    glsafe(::glBindTexture(target, no_texture_id));

    // clear info about creation of texture - no one is initialized yet
    for (FaceName &face : m_face_names.faces) { 
        face.cancel = nullptr;
        face.is_created = nullptr;
    }

    // Prepare filtration cache
    m_face_names.hide = std::vector<bool>(m_face_names.faces.size(), {false});
}

void GLGizmoEmboss::draw_font_preview(FaceName& face, bool is_visible)
{
    // Limit for opened font files at one moment
    unsigned int &count_opened_fonts = m_face_names.count_opened_font_files; 
    // Size of texture
    ImVec2 size(m_gui_cfg->face_name_size.x(), m_gui_cfg->face_name_size.y());
    float  count_cached_textures_f = static_cast<float>(m_face_names.count_cached_textures);
    std::string state_text;
    // uv0 and uv1 set to pixel 0,0 in texture
    ImVec2 uv0(0.f, 0.f), uv1(1.f / size.x, 1.f / size.y / count_cached_textures_f);
    if (face.is_created != nullptr) {
        // not created preview 
        if (*face.is_created) {
            // Already created preview
            size_t texture_index = face.texture_index;
            uv0 = ImVec2(0.f, texture_index / count_cached_textures_f);
            uv1 = ImVec2(1.f, (texture_index + 1) / count_cached_textures_f);
        } else {
            // Not finished preview
            if (is_visible) {
                // when not canceled still loading
                state_text = (face.cancel->load())? 
                    _u8L(" No symbol"):
                    _u8L(" ... Loading");                
            } else {
                // not finished and not visible cancel job
                face.is_created = nullptr;
                face.cancel->store(true);
            }
        }
    } else if (is_visible && count_opened_fonts < m_gui_cfg->max_count_opened_font_files) {
        ++count_opened_fonts;
        face.cancel     = std::make_shared<std::atomic_bool>(false);
        face.is_created = std::make_shared<bool>(false);

        const unsigned char gray_level = 5;
        // format type and level must match to texture data
        const GLenum format = GL_RGBA, type = GL_UNSIGNED_BYTE;
        const GLint  level = 0;
        // select next texture index
        size_t texture_index = (m_face_names.texture_index + 1) % m_face_names.count_cached_textures;

        // set previous cach as deleted
        for (FaceName &f : m_face_names.faces)
            if (f.texture_index == texture_index) {
                if (f.cancel != nullptr) f.cancel->store(true);
                f.is_created = nullptr;
            }

        m_face_names.texture_index = texture_index;
        face.texture_index         = texture_index;

        // render text to texture
        FontImageData data{
            m_text,
            face.wx_name,
            m_face_names.encoding,
            m_face_names.texture_id,
            m_face_names.texture_index,
            m_gui_cfg->face_name_size,
            gray_level,
            format,
            type,
            level,
            &count_opened_fonts,
            face.cancel,    // copy
            face.is_created // copy
        };
        auto  job    = std::make_unique<CreateFontImageJob>(std::move(data));
        auto &worker = wxGetApp().plater()->get_ui_job_worker();
        queue_job(worker, std::move(job));
    } else {
        // cant start new thread at this moment so wait in queue
        state_text = _u8L(" ... In queue");
    }

    if (!state_text.empty()) {
        ImGui::SameLine(m_gui_cfg->face_name_texture_offset_x);
        m_imgui->text(state_text);
    }

    ImGui::SameLine(m_gui_cfg->face_name_texture_offset_x);
    ImTextureID tex_id = (void *) (intptr_t) m_face_names.texture_id;
    ImGui::Image(tex_id, size, uv0, uv1);
}

bool GLGizmoEmboss::select_facename(const wxString &facename)
{
    if (!wxFontEnumerator::IsValidFacename(facename)) return false;
    // Select font
    const wxFontEncoding &encoding = m_face_names.encoding;
    wxFont wx_font(wxFontInfo().FaceName(facename).Encoding(encoding));
    if (!wx_font.IsOk()) return false;
#ifdef USE_PIXEL_SIZE_IN_WX_FONT
    // wx font could change source file by size of font
    int point_size = static_cast<int>(m_style_manager.get_font_prop().size_in_mm);
    wx_font.SetPointSize(point_size);
#endif // USE_PIXEL_SIZE_IN_WX_FONT
    if (!m_style_manager.set_wx_font(wx_font)) return false;
    process();
    return true;
}

void GLGizmoEmboss::draw_font_list_line()
{    
    bool exist_stored_style   = m_style_manager.exist_stored_style();
    bool exist_change_in_font = m_style_manager.is_font_changed();
    const std::string& font_text = m_gui_cfg->translations.font;
    if (exist_change_in_font || !exist_stored_style)
        ImGuiWrapper::text_colored(ImGuiWrapper::COL_ORANGE_LIGHT, font_text);
    else
        ImGuiWrapper::text(font_text);

    ImGui::SameLine(m_gui_cfg->input_offset);

    draw_font_list();

    bool exist_change = false;
    if (!m_is_unknown_font) {
        ImGui::SameLine();
        if (draw_italic_button())
            exist_change = true;
        ImGui::SameLine();
        if (draw_bold_button())
            exist_change = true;
    } else {
        // when exist unknown font add confirmation button
        ImGui::SameLine();
        // Apply for actual selected font
        if (ImGui::Button(_u8L("Apply").c_str()))
            exist_change = true;
    }

    EmbossStyle &style = m_style_manager.get_style();
    if (exist_change_in_font) {
        ImGui::SameLine(ImGui::GetStyle().FramePadding.x);
        if (draw_button(m_icons, IconType::undo)) {
            const EmbossStyle *stored_style = m_style_manager.get_stored_style();

            style.path          = stored_style->path;
            style.prop.boldness = stored_style->prop.boldness;
            style.prop.skew     = stored_style->prop.skew;

            wxFont new_wx_font = WxFontUtils::load_wxFont(style.path);
            if (new_wx_font.IsOk() && m_style_manager.set_wx_font(new_wx_font))
                exist_change = true;
        } else if (ImGui::IsItemHovered())
            ImGui::SetTooltip("%s", _u8L("Revert font changes.").c_str());
    }

    if (exist_change) {
        m_style_manager.clear_glyphs_cache();
        process();
    }
}

void GLGizmoEmboss::draw_font_list()
{
    // Set partial
    wxString actual_face_name;
    if (m_style_manager.is_active_font()) {
        const wxFont &wx_font = m_style_manager.get_wx_font();
        if (wx_font.IsOk())
            actual_face_name = wx_font.GetFaceName();
    }
    // name of actual selected font
    const char * selected = (!actual_face_name.empty()) ?
        actual_face_name.ToUTF8().data() : " --- ";

    // Do not remove font face during enumeration
    // When deletation of font appear this variable is set
    std::optional<size_t> del_index;

    // Code
    const char *popup_id = "##font_list_popup";
    const char *input_id = "##font_list_input";
    ImGui::SetNextItemWidth(m_gui_cfg->input_width);

    // change color of hint to normal text
    bool is_popup_open = ImGui::IsPopupOpen(popup_id);
    if (!is_popup_open) {
        ImGui::PushStyleColor(ImGuiCol_TextDisabled, ImGui::GetStyleColorVec4(ImGuiCol_Text));

        // Fix clearance of search input,
        // Sometime happens that search text not disapear after font select
        m_face_names.search.clear();
    }

    if (ImGui::InputTextWithHint(input_id, selected, &m_face_names.search)) {
        // update filtration result        
        m_face_names.hide = std::vector<bool>(m_face_names.faces.size(), {false});

        // search to uppercase
        std::string search = m_face_names.search; // copy
        std::transform(search.begin(), search.end(), search.begin(), ::toupper);

        for (FaceName &face : m_face_names.faces) {
            size_t index = &face - &m_face_names.faces.front();

            // font name to uppercase
            std::string name(face.wx_name.ToUTF8().data());
            std::transform(name.begin(), name.end(), name.begin(), ::toupper);

            // It should use C++ 20 feature https://en.cppreference.com/w/cpp/string/basic_string/starts_with
            bool start_with = boost::starts_with(name, search);
            m_face_names.hide[index] = !start_with; 
        }
    }
    if (!is_popup_open) 
        ImGui::PopStyleColor(); // revert changes for hint color

    const bool is_input_text_active = ImGui::IsItemActive();
    
    // is_input_text_activated
    if (ImGui::IsItemActivated())
        ImGui::OpenPopup(popup_id);
    
    ImGui::SetNextWindowPos(ImVec2(ImGui::GetItemRectMin().x, ImGui::GetItemRectMax().y));
    ImGui::SetNextWindowSize({2*m_gui_cfg->input_width, ImGui::GetTextLineHeight()*10});
    ImGuiWindowFlags popup_flags = ImGuiWindowFlags_NoTitleBar | ImGuiWindowFlags_NoMove | 
                                   ImGuiWindowFlags_NoResize | ImGuiWindowFlags_ChildWindow;
    if (ImGui::BeginPopup(popup_id, popup_flags))
    {
        bool set_selection_focus = false;
        if (!m_face_names.is_init) {
            init_face_names(m_face_names);
            set_selection_focus = true;
        }

        if (!m_face_names.has_truncated_names)
            init_truncated_names(m_face_names, m_gui_cfg->face_name_max_width);
        
        if (m_face_names.texture_id == 0) 
            init_font_name_texture();

        for (FaceName &face : m_face_names.faces) {
            const wxString &wx_face_name = face.wx_name;
            size_t index = &face - &m_face_names.faces.front();

            // Filter for face names
            if (m_face_names.hide[index])
                continue;

            ImGui::PushID(index);
            ScopeGuard sg([]() { ImGui::PopID(); });
            bool is_selected = (actual_face_name == wx_face_name);
            ImVec2 selectable_size(0, m_gui_cfg->face_name_size.y());
            ImGuiSelectableFlags flags = 0;
            if (ImGui::Selectable(face.name_truncated.c_str(), is_selected, flags, selectable_size)) {
                if (!select_facename(wx_face_name)) {
                    del_index = index;
                    wxMessageBox(GUI::format(_L("Font face \"%1%\" can't be selected."), wx_face_name));
                }
            }
            // tooltip as full name of font face
            if (ImGui::IsItemHovered())
                ImGui::SetTooltip("%s", wx_face_name.ToUTF8().data());

            // on first draw set focus on selected font
            if (set_selection_focus && is_selected)
                ImGui::SetScrollHereY();
            draw_font_preview(face, ImGui::IsItemVisible());
        }

        if (!ImGui::IsWindowFocused() || 
            (!is_input_text_active && ImGui::IsKeyPressed(ImGui::GetKeyIndex(ImGuiKey_Escape)))) {
            // closing of popup
            ImGui::CloseCurrentPopup();
        }
        ImGui::EndPopup();
    } else if (m_face_names.is_init) {
        // Just one after close combo box
        // free texture and set id to zero
        m_face_names.is_init = false;
        m_face_names.hide.clear();
        // cancel all process for generation of texture
        for (FaceName &face : m_face_names.faces)
            if (face.cancel != nullptr)
                face.cancel->store(true);
        glsafe(::glDeleteTextures(1, &m_face_names.texture_id));
        m_face_names.texture_id = 0;

        // Remove value from search input
        ImGuiWrapper::left_inputs();
        m_face_names.search.clear();
    }

    // delete unloadable face name when try to use
    if (del_index.has_value()) {
        auto face = m_face_names.faces.begin() + (*del_index);
        std::vector<wxString>& bad = m_face_names.bad;
        // sorted insert into bad fonts
        auto it = std::upper_bound(bad.begin(), bad.end(), face->wx_name);
        bad.insert(it, face->wx_name);
        m_face_names.faces.erase(face);
        // update cached file
        store(m_face_names);
    }

#ifdef ALLOW_ADD_FONT_BY_FILE
    ImGui::SameLine();
    // select font file by file browser
    if (draw_button(IconType::open_file)) {
        if (choose_true_type_file()) { 
            process();
        }
    } else if (ImGui::IsItemHovered())
        ImGui::SetTooltip("%s", _u8L("add file with font(.ttf, .ttc)").c_str());
#endif //  ALLOW_ADD_FONT_BY_FILE

#ifdef ALLOW_ADD_FONT_BY_OS_SELECTOR
    ImGui::SameLine();
    if (draw_button(IconType::system_selector)) {
        if (choose_font_by_wxdialog()) {
            process();
        }
    } else if (ImGui::IsItemHovered())
        ImGui::SetTooltip("%s", _u8L("Open dialog for choose from fonts.").c_str());
#endif //  ALLOW_ADD_FONT_BY_OS_SELECTOR

}

void GLGizmoEmboss::draw_model_type()
{
    bool is_last_solid_part = m_volume->is_the_only_one_part();
    std::string title = _u8L("Text is to object");
    if (is_last_solid_part) {
        ImVec4 color{.5f, .5f, .5f, 1.f};
        m_imgui->text_colored(color, title.c_str());
    } else {
        ImGui::Text("%s", title.c_str());
    }

    std::optional<ModelVolumeType> new_type;
    ModelVolumeType modifier = ModelVolumeType::PARAMETER_MODIFIER;
    ModelVolumeType negative = ModelVolumeType::NEGATIVE_VOLUME;
    ModelVolumeType part = ModelVolumeType::MODEL_PART;
    ModelVolumeType type = m_volume->type();

    if (ImGui::RadioButton(_u8L("Added").c_str(), type == part))
        new_type = part;
    else if (ImGui::IsItemHovered())
        ImGui::SetTooltip("%s", _u8L("Click to change text into object part.").c_str());
    ImGui::SameLine();

    std::string last_solid_part_hint = _u8L("You can't change a type of the last solid part of the object.");
    if (ImGui::RadioButton(_u8L("Subtracted").c_str(), type == negative))
        new_type = negative;
    else if (ImGui::IsItemHovered()) {
        if (is_last_solid_part)
            ImGui::SetTooltip("%s", last_solid_part_hint.c_str());
        else if (type != negative)
            ImGui::SetTooltip("%s", _u8L("Click to change part type into negative volume.").c_str());
    }

    // In simple mode are not modifiers
    if (wxGetApp().plater()->printer_technology() != ptSLA && wxGetApp().get_mode() != ConfigOptionMode::comSimple) {
        ImGui::SameLine();
        if (ImGui::RadioButton(_u8L("Modifier").c_str(), type == modifier))
            new_type = modifier;
        else if (ImGui::IsItemHovered()) {
            if (is_last_solid_part)
                ImGui::SetTooltip("%s", last_solid_part_hint.c_str());
            else if (type != modifier)
                ImGui::SetTooltip("%s", _u8L("Click to change part type into modifier.").c_str());
        }
    }

    if (m_volume != nullptr && new_type.has_value() && !is_last_solid_part) {
        GUI_App &app    = wxGetApp();
        Plater * plater = app.plater();
        Plater::TakeSnapshot snapshot(plater, _L("Change Text Type"), UndoRedo::SnapshotType::GizmoAction);
        m_volume->set_type(*new_type);

         // Update volume position when switch from part or into part
        if (m_volume->text_configuration->style.prop.use_surface) {
            // move inside
            bool is_volume_move_inside  = (type == part);
            bool is_volume_move_outside = (*new_type == part);
            if (is_volume_move_inside || is_volume_move_outside) process();
        }

        // inspiration in ObjectList::change_part_type()
        // how to view correct side panel with objects
        ObjectList *obj_list = app.obj_list();
        wxDataViewItemArray sel = obj_list->reorder_volumes_and_get_selection(
            obj_list->get_selected_obj_idx(),
            [volume = m_volume](const ModelVolume *vol) { return vol == volume; });
        if (!sel.IsEmpty()) obj_list->select_item(sel.front());       

        // NOTE: on linux, function reorder_volumes_and_get_selection call GLCanvas3D::reload_scene(refresh_immediately = false)
        // which discard m_volume pointer and set it to nullptr also selection is cleared so gizmo is automaticaly closed
        auto &mng = m_parent.get_gizmos_manager();
        if (mng.get_current_type() != GLGizmosManager::Emboss)
            mng.open_gizmo(GLGizmosManager::Emboss);
        // TODO: select volume back - Ask @Sasa
    }
}

void GLGizmoEmboss::draw_style_rename_popup() {
    std::string& new_name = m_style_manager.get_style().name;
    const std::string &old_name = m_style_manager.get_stored_style()->name;
    std::string text_in_popup = GUI::format(_L("Rename style(%1%) for embossing text: "), old_name);
    ImGui::Text("%s", text_in_popup.c_str());
        
    bool is_unique = (new_name == old_name) || // could be same as before rename
        m_style_manager.is_unique_style_name(new_name);

    bool allow_change = false;
    if (new_name.empty()) {
        m_imgui->text_colored(ImGuiWrapper::COL_ORANGE_DARK, _u8L("Name can't be empty."));
    }else if (!is_unique) { 
        m_imgui->text_colored(ImGuiWrapper::COL_ORANGE_DARK, _u8L("Name has to be unique."));
    } else {
        ImGui::NewLine();
        allow_change = true;
    }

    bool store = false;
    ImGuiInputTextFlags flags = ImGuiInputTextFlags_EnterReturnsTrue;
    if (ImGui::InputText("##rename style", &new_name, flags) && allow_change) store = true;
    if (m_imgui->button(_L("ok"), ImVec2(0.f, 0.f), allow_change)) store = true;
    ImGui::SameLine();
    if (ImGui::Button(_u8L("cancel").c_str())) {
        new_name = old_name;
        ImGui::CloseCurrentPopup();
    }

    if (store) {
        // rename style in all objects and volumes
        for (ModelObject *mo :wxGetApp().plater()->model().objects) {
            for (ModelVolume *mv : mo->volumes) { 
                if (!mv->text_configuration.has_value()) continue;
                std::string& name = mv->text_configuration->style.name;
                if (name != old_name) continue;
                name = new_name;
            }
        }
        
        m_style_manager.rename(new_name);
        m_style_manager.store_styles_to_app_config();
        ImGui::CloseCurrentPopup();
    }
}

void GLGizmoEmboss::draw_style_rename_button()
{
    bool can_rename = m_style_manager.exist_stored_style();
    std::string title = _u8L("Rename style");
    const char * popup_id = title.c_str();
    if (priv::draw_button(m_icons, IconType::rename, !can_rename)) {
        assert(m_style_manager.get_stored_style());
        ImGui::OpenPopup(popup_id);
    }
    else if (ImGui::IsItemHovered()) {
        if (can_rename) ImGui::SetTooltip("%s", _u8L("Rename current style.").c_str());
        else            ImGui::SetTooltip("%s", _u8L("Can't rename temporary style.").c_str());
    }
    if (ImGui::BeginPopupModal(popup_id, 0, ImGuiWindowFlags_AlwaysAutoResize)) {
        m_imgui->disable_background_fadeout_animation();
        draw_style_rename_popup();
        ImGui::EndPopup();
    }
}

void GLGizmoEmboss::draw_style_save_button(bool is_modified)
{
    if (draw_button(m_icons, IconType::save, !is_modified)) {
        // save styles to app config
        m_style_manager.store_styles_to_app_config();
    }else if (ImGui::IsItemHovered()) {
        std::string tooltip;
        if (!m_style_manager.exist_stored_style()) {
            tooltip = _u8L("First Add style to list.");
        } else if (is_modified) {
            tooltip = GUI::format(_L("Save %1% style"), m_style_manager.get_style().name);
        } else {
            tooltip = _u8L("No changes to save.");
        }
        ImGui::SetTooltip("%s", tooltip.c_str());
    }
}

void GLGizmoEmboss::draw_style_save_as_popup() {
    ImGui::Text("%s", _u8L("New name of style: ").c_str());

    // use name inside of volume configuration as temporary new name
    std::string &new_name = m_volume->text_configuration->style.name;
    bool is_unique = m_style_manager.is_unique_style_name(new_name);        
    bool allow_change = false;
    if (new_name.empty()) {
        m_imgui->text_colored(ImGuiWrapper::COL_ORANGE_DARK, _u8L("Name can't be empty."));
    }else if (!is_unique) { 
        m_imgui->text_colored(ImGuiWrapper::COL_ORANGE_DARK, _u8L("Name has to be unique."));
    } else {
        ImGui::NewLine();
        allow_change = true;
    }

    bool save_style = false;
    ImGuiInputTextFlags flags = ImGuiInputTextFlags_EnterReturnsTrue;
    if (ImGui::InputText("##save as style", &new_name, flags))
        save_style = true;
        
    if (m_imgui->button(_L("ok"), ImVec2(0.f, 0.f), allow_change))
        save_style = true;

    ImGui::SameLine();
    if (ImGui::Button(_u8L("cancel").c_str())){
        // write original name to volume TextConfiguration
        new_name = m_style_manager.get_style().name;
        ImGui::CloseCurrentPopup();
    }

    if (save_style && allow_change) {
        m_style_manager.add_style(new_name);
        m_style_manager.store_styles_to_app_config();
        ImGui::CloseCurrentPopup();
    }
}

void GLGizmoEmboss::draw_style_add_button()
{
    bool only_add_style = !m_style_manager.exist_stored_style();
    bool can_add        = true;
    if (only_add_style &&
        m_volume->text_configuration->style.type != WxFontUtils::get_current_type())
        can_add = false;

    std::string title    = _u8L("Save as new style");
    const char *popup_id = title.c_str();
    // save as new style
    ImGui::SameLine();
    if (draw_button(m_icons, IconType::add, !can_add)) {
        if (!m_style_manager.exist_stored_style()) {
            m_style_manager.store_styles_to_app_config(wxGetApp().app_config);
        } else {
            ImGui::OpenPopup(popup_id);
        }
    } else if (ImGui::IsItemHovered()) {
        if (!can_add) {
            ImGui::SetTooltip("%s", _u8L("Only valid font can be added to style.").c_str());
        }else if (only_add_style) {
            ImGui::SetTooltip("%s", _u8L("Add style to my list.").c_str());
        } else {
            ImGui::SetTooltip("%s", _u8L("Add as new named style.").c_str());
        }
    }

    if (ImGui::BeginPopupModal(popup_id, 0, ImGuiWindowFlags_AlwaysAutoResize)) {
        m_imgui->disable_background_fadeout_animation();
        draw_style_save_as_popup();
        ImGui::EndPopup();
    }
}

void GLGizmoEmboss::draw_delete_style_button() {
    bool is_stored  = m_style_manager.exist_stored_style();
    bool is_last    = m_style_manager.get_styles().size() == 1;
    bool can_delete = is_stored && !is_last;

    std::string title = _u8L("Remove style");
    const char * popup_id = title.c_str();
    static size_t next_style_index = std::numeric_limits<size_t>::max();
    if (draw_button(m_icons, IconType::erase, !can_delete)) {
        while (true) {
            // NOTE: can't use previous loaded activ index -> erase could change index
            size_t active_index = m_style_manager.get_style_index();
            next_style_index = (active_index > 0) ? active_index - 1 :
                                                   active_index + 1;
            if (next_style_index >= m_style_manager.get_styles().size()) {
                // can't remove last font style
                // TODO: inform user
                break;
            }
            // IMPROVE: add function can_load?
            // clean unactivable styles
            if (!m_style_manager.load_style(next_style_index)) {
                m_style_manager.erase(next_style_index);
                continue;
            }

            // load back
            m_style_manager.load_style(active_index);
            ImGui::OpenPopup(popup_id);
            break;
        }
    }

    if (ImGui::IsItemHovered()) {
        const std::string &style_name = m_style_manager.get_style().name;
        std::string tooltip;
        if (can_delete)        tooltip = GUI::format(_L("Delete \"%1%\" style."), style_name);
        else if (is_last)      tooltip = GUI::format(_L("Can't delete \"%1%\". It is last style."), style_name);
        else/*if(!is_stored)*/ tooltip = GUI::format(_L("Can't delete temporary style \"%1%\"."), style_name);        
        ImGui::SetTooltip("%s", tooltip.c_str());
    }

    if (ImGui::BeginPopupModal(popup_id)) {
        m_imgui->disable_background_fadeout_animation();
        const std::string &style_name  = m_style_manager.get_style().name;
        std::string text_in_popup = GUI::format(_L("Are you sure,\nthat you want permanently and unrecoverable \nremove style \"%1%\"?"), style_name);
        ImGui::Text("%s", text_in_popup.c_str());
        if (ImGui::Button(_u8L("Yes").c_str())) {
            size_t active_index = m_style_manager.get_style_index();
            m_style_manager.load_style(next_style_index);
            m_style_manager.erase(active_index);
            m_style_manager.store_styles_to_app_config(wxGetApp().app_config);
            ImGui::CloseCurrentPopup();
            process();
        }
        ImGui::SameLine();
        if (ImGui::Button(_u8L("No").c_str()))
            ImGui::CloseCurrentPopup();        
        ImGui::EndPopup();
    }
}

namespace {
// FIX IT: It should not change volume position before successfull change volume by process
void fix_transformation(const StyleManager::Style &from, const StyleManager::Style &to, GLCanvas3D &canvas) {
    // fix Z rotation when exists difference in styles
    const std::optional<float> &f_angle_opt = from.angle;
    const std::optional<float> &t_angle_opt = to.angle;
    if (!is_approx(f_angle_opt, t_angle_opt)) {
        // fix rotation
        float f_angle = f_angle_opt.value_or(.0f);
        float t_angle = t_angle_opt.value_or(.0f);
        do_local_z_rotate(canvas, t_angle - f_angle);
    }

    // fix distance (Z move) when exists difference in styles
    const std::optional<float> &f_move_opt = from.distance;
    const std::optional<float> &t_move_opt = to.distance;
    if (!is_approx(f_move_opt, t_move_opt)) {
        float f_move = f_move_opt.value_or(.0f);
        float t_move = t_move_opt.value_or(.0f);
        do_local_z_move(canvas, t_move - f_move);
    }
}
} // namesapce

void GLGizmoEmboss::draw_style_list() {
    if (!m_style_manager.is_active_font()) return;

    const StyleManager::Style *stored_style = nullptr;
    bool is_stored = m_style_manager.exist_stored_style();
    if (is_stored)
        stored_style = m_style_manager.get_stored_style();
    const StyleManager::Style &current_style = m_style_manager.get_style();
    bool is_changed = (stored_style)? !(*stored_style == current_style) : true;    
    bool is_modified = is_stored && is_changed;

    const float &max_style_name_width = m_gui_cfg->max_style_name_width;
    std::string &trunc_name = m_style_manager.get_truncated_name();
    if (trunc_name.empty()) {
        // generate trunc name
        std::string current_name = current_style.name;
        ImGuiWrapper::escape_double_hash(current_name);
        trunc_name = ImGuiWrapper::trunc(current_name, max_style_name_width);
    }

    std::string title = _u8L("Presets");
    if (m_style_manager.exist_stored_style())
        ImGui::Text("%s", title.c_str());
    else
        ImGui::TextColored(ImGuiWrapper::COL_ORANGE_LIGHT, "%s", title.c_str());
        
    ImGui::SetNextItemWidth(m_gui_cfg->input_width);
    auto add_text_modify = [&is_modified](const std::string& name) {
        if (!is_modified) return name;
        return name + " (" + _u8L("modified") + ")";
    };
    std::optional<size_t> selected_style_index;
    if (ImGui::BeginCombo("##style_selector", add_text_modify(trunc_name).c_str())) {
        m_style_manager.init_style_images(m_gui_cfg->max_style_image_size, m_text);
        m_style_manager.init_trunc_names(max_style_name_width);
        std::optional<std::pair<size_t,size_t>> swap_indexes;
        const StyleManager::Styles &styles = m_style_manager.get_styles();
        for (const StyleManager::Style &style : styles) {
            size_t index = &style - &styles.front();
            const std::string &actual_style_name = style.name;
            ImGui::PushID(actual_style_name.c_str());
            bool is_selected = (index == m_style_manager.get_style_index());

            float select_height = static_cast<float>(m_gui_cfg->max_style_image_size.y());
            ImVec2 select_size(0.f, select_height); // 0,0 --> calculate in draw
            const std::optional<StyleManager::StyleImage> &img = style.image;            
            // allow click delete button
            ImGuiSelectableFlags_ flags = ImGuiSelectableFlags_AllowItemOverlap; 
            if (ImGui::Selectable(style.truncated_name.c_str(), is_selected, flags, select_size)) {
                selected_style_index = index;
            } else if (ImGui::IsItemHovered())
                ImGui::SetTooltip("%s", actual_style_name.c_str());

            // reorder items
            if (ImGui::IsItemActive() && !ImGui::IsItemHovered()) {
                if (ImGui::GetMouseDragDelta(0).y < 0.f) {
                    if (index > 0) 
                        swap_indexes = {index, index - 1};
                } else if ((index + 1) < styles.size())
                    swap_indexes = {index, index + 1};
                if (swap_indexes.has_value()) 
                    ImGui::ResetMouseDragDelta();
            }

            // draw style name
            if (img.has_value()) {
                ImGui::SameLine(max_style_name_width);
                ImGui::Image(img->texture_id, img->tex_size, img->uv0, img->uv1);
            }

            ImGui::PopID();
        }
        if (swap_indexes.has_value()) 
            m_style_manager.swap(swap_indexes->first,
                                swap_indexes->second);
        ImGui::EndCombo();
    } else {
        // do not keep in memory style images when no combo box open
        m_style_manager.free_style_images();
        if (ImGui::IsItemHovered()) {            
            std::string style_name = add_text_modify(current_style.name);
            std::string tooltip = is_modified?
                GUI::format(_L("Modified style \"%1%\""), current_style.name):
                GUI::format(_L("Current style is \"%1%\""), current_style.name);
            ImGui::SetTooltip(" %s", tooltip.c_str());
        }
    }
        
    // Check whether user wants lose actual style modification
    if (selected_style_index.has_value() && is_modified) { 
        wxString title   = _L("Style modification will be lost.");
        const EmbossStyle &style = m_style_manager.get_styles()[*selected_style_index];        
        wxString message = GUI::format_wxstr(_L("Changing style to '%1%' will discard current style modification.\n\n Would you like to continue anyway?"), style.name);
        MessageDialog not_loaded_style_message(nullptr, message, title, wxICON_WARNING | wxYES|wxNO);
        if (not_loaded_style_message.ShowModal() != wxID_YES) 
            selected_style_index.reset();
    }

    // selected style from combo box
    if (selected_style_index.has_value()) {
        const StyleManager::Style &style = m_style_manager.get_styles()[*selected_style_index];
        // create copy to be able do fix transformation only when successfully load style
        StyleManager::Style cur_s = current_style;  // copy
        StyleManager::Style new_s = style;    // copy
        if (m_style_manager.load_style(*selected_style_index)) {
            ::fix_transformation(cur_s, new_s, m_parent);
            process();
        } else {
            wxString title   = _L("Not valid style.");
            wxString message = GUI::format_wxstr(_L("Style '%1%' can't be used and will be removed from list."), style.name);
            MessageDialog not_loaded_style_message(nullptr, message, title, wxOK);
            not_loaded_style_message.ShowModal();
            m_style_manager.erase(*selected_style_index);
        }
    }

    ImGui::SameLine();
    draw_style_rename_button();
        
    ImGui::SameLine();
    draw_style_save_button(is_modified);

    ImGui::SameLine();
    draw_style_add_button();

    // delete button
    ImGui::SameLine();
    draw_delete_style_button();
}

bool GLGizmoEmboss::draw_italic_button()
{
    const wxFont &wx_font = m_style_manager.get_wx_font(); 
    const auto& ff = m_style_manager.get_font_file_with_cache();
    if (!wx_font.IsOk() || !ff.has_value()) { 
        draw(get_icon(m_icons, IconType::italic, IconState::disabled));
        return false;
    }

    std::optional<float> &skew = m_style_manager.get_font_prop().skew;
    bool is_font_italic = skew.has_value() || WxFontUtils::is_italic(wx_font);
    if (is_font_italic) {
        // unset italic
        if (clickable(get_icon(m_icons, IconType::italic, IconState::hovered),
                      get_icon(m_icons, IconType::unitalic, IconState::hovered))) {
            skew.reset();
            if (wx_font.GetStyle() != wxFontStyle::wxFONTSTYLE_NORMAL) {
                wxFont new_wx_font = wx_font; // copy
                new_wx_font.SetStyle(wxFontStyle::wxFONTSTYLE_NORMAL);
                if(!m_style_manager.set_wx_font(new_wx_font))
                    return false;
            }
            return true;
        }
        if (ImGui::IsItemHovered()) 
            ImGui::SetTooltip("%s", _u8L("Unset italic").c_str());
    } else {
        // set italic
        if (draw_button(m_icons, IconType::italic)) {
            wxFont new_wx_font = wx_font; // copy
            auto new_ff = WxFontUtils::set_italic(new_wx_font, *ff.font_file);
            if (new_ff != nullptr) {
                if(!m_style_manager.set_wx_font(new_wx_font, std::move(new_ff)))
                    return false;
            } else {
                // italic font doesn't exist 
                // add skew when wxFont can't set it
                skew = 0.2f;
            }            
            return true;
        }
        if (ImGui::IsItemHovered())
            ImGui::SetTooltip("%s", _u8L("Set italic").c_str());
    }
    return false;
}

bool GLGizmoEmboss::draw_bold_button() {
    const wxFont &wx_font = m_style_manager.get_wx_font();
    const auto& ff = m_style_manager.get_font_file_with_cache();
    if (!wx_font.IsOk() || !ff.has_value()) {
        draw(get_icon(m_icons, IconType::bold, IconState::disabled));
        return false;
    }
    
    std::optional<float> &boldness = m_style_manager.get_font_prop().boldness;
    bool is_font_bold = boldness.has_value() || WxFontUtils::is_bold(wx_font);
    if (is_font_bold) {
        // unset bold
        if (clickable(get_icon(m_icons, IconType::bold, IconState::hovered),
                      get_icon(m_icons, IconType::unbold, IconState::hovered))) {
            boldness.reset();
            if (wx_font.GetWeight() != wxFontWeight::wxFONTWEIGHT_NORMAL) {
                wxFont new_wx_font = wx_font; // copy
                new_wx_font.SetWeight(wxFontWeight::wxFONTWEIGHT_NORMAL);
                if(!m_style_manager.set_wx_font(new_wx_font))
                    return false;
            }
            return true;
        }
        if (ImGui::IsItemHovered())
            ImGui::SetTooltip("%s", _u8L("Unset bold").c_str());
    } else {
        // set bold
        if (draw_button(m_icons, IconType::bold)) {
            wxFont new_wx_font = wx_font; // copy
            auto new_ff = WxFontUtils::set_bold(new_wx_font, *ff.font_file);
            if (new_ff != nullptr) {
                if(!m_style_manager.set_wx_font(new_wx_font, std::move(new_ff)))
                    return false;
            } else {
                // bold font can't be loaded
                // set up boldness
                boldness = 20.f;
                //font_file->cache.empty();
            }
            return true;
        }
        if (ImGui::IsItemHovered())
            ImGui::SetTooltip("%s", _u8L("Set bold").c_str());
    }
    return false;
}

template<typename T> bool exist_change(const T &value, const T *default_value){
    if (default_value == nullptr) return false;
    return (value != *default_value);
}

template<> bool exist_change(const std::optional<float> &value, const std::optional<float> *default_value){
    if (default_value == nullptr) return false;
    return !is_approx(value, *default_value);
}

template<> bool exist_change(const float &value, const float *default_value){
    if (default_value == nullptr) return false;
    return !is_approx(value, *default_value);
}

template<typename T, typename Draw>
bool GLGizmoEmboss::revertible(const std::string &name,
                               T                 &value,
                               const T           *default_value,
                               const std::string &undo_tooltip,
                               float              undo_offset,
                               Draw               draw)
{
    bool changed = exist_change(value, default_value);
    if (changed || default_value == nullptr)
        ImGuiWrapper::text_colored(ImGuiWrapper::COL_ORANGE_LIGHT, name);
    else
        ImGuiWrapper::text(name);

    bool result = draw();
    // render revert changes button
    if (changed) {        
        ImGui::SameLine(undo_offset);
        if (draw_button(m_icons, IconType::undo)) {
            value = *default_value;
            return true;
        } else if (ImGui::IsItemHovered())
            ImGui::SetTooltip("%s", undo_tooltip.c_str());
    }
    return result;
}


bool GLGizmoEmboss::rev_input(const std::string  &name,
                              float              &value,
                              const float       *default_value,
                              const std::string  &undo_tooltip,
                              float               step,
                              float               step_fast,
                              const char         *format,
                              ImGuiInputTextFlags flags)
{
    // draw offseted input
    auto draw_offseted_input = [&]()->bool{
        float input_offset = m_gui_cfg->input_offset;
        float input_width  = m_gui_cfg->input_width;
        ImGui::SameLine(input_offset);
        ImGui::SetNextItemWidth(input_width);
        return ImGui::InputFloat(("##" + name).c_str(),
            &value, step, step_fast, format, flags);
    };
    float undo_offset = ImGui::GetStyle().FramePadding.x;
    return revertible(name, value, default_value, undo_tooltip, undo_offset, draw_offseted_input);
}

bool GLGizmoEmboss::rev_input_mm(const std::string   &name,
                                 float               &value,
                                 const float         *default_value_ptr,
                                 const std::string   &undo_tooltip,
                                 float                step,
                                 float                step_fast,
                                 const char          *format,
                                 bool                 use_inch,
                                 const std::optional<float>& scale)
{
    // _variable which temporary keep value
    float  value_ = value;
    float  default_value_;
    if (use_inch) {
        // calc value in inch
        value_ *= ObjectManipulation::mm_to_in;
        if (default_value_ptr) {
            default_value_    = ObjectManipulation::mm_to_in * (*default_value_ptr);
            default_value_ptr = &default_value_;
        }
    }
    if (scale.has_value())        
        value_ *= *scale;
    bool use_correction = use_inch || scale.has_value();
    if (rev_input(name, use_correction ? value_ : value, default_value_ptr, undo_tooltip, step, step_fast, format)) {
        if (use_correction) {
            value = value_;
            if (use_inch)
                value *= ObjectManipulation::in_to_mm;
            if (scale.has_value())
                value /= *scale;
        }
        return true;
    }
    return false;
}

bool GLGizmoEmboss::rev_checkbox(const std::string &name,
                                 bool              &value,
                                 const bool        *default_value,
                                 const std::string &undo_tooltip)
{
    // draw offseted input
    auto draw_offseted_input = [&]() -> bool {
        ImGui::SameLine(m_gui_cfg->advanced_input_offset);
        return ImGui::Checkbox(("##" + name).c_str(), &value);
    };
    float undo_offset  = ImGui::GetStyle().FramePadding.x;
    return revertible(name, value, default_value, undo_tooltip,
                      undo_offset, draw_offseted_input);
}

bool GLGizmoEmboss::set_height() {
    float &value = m_style_manager.get_style().prop.size_in_mm;

    // size can't be zero or negative
    apply(value, priv::limits.size_in_mm);

    if (m_volume == nullptr || !m_volume->text_configuration.has_value()) {
        assert(false);
        return false;
    }
    
    // only different value need process
    if (is_approx(value, m_volume->text_configuration->style.prop.size_in_mm))
        return false;
    
#ifdef USE_PIXEL_SIZE_IN_WX_FONT
    // store font size into path serialization
    const wxFont &wx_font = m_style_manager.get_wx_font();
    if (wx_font.IsOk()) {
        wxFont wx_font_new = wx_font; // copy
        wx_font_new.SetPointSize(static_cast<int>(value));
        m_style_manager.set_wx_font(wx_font_new);
    }
#endif
    return true;
}

void GLGizmoEmboss::draw_height(bool use_inch)
{
    float &value = m_style_manager.get_style().prop.size_in_mm;
    const EmbossStyle* stored_style = m_style_manager.get_stored_style();
    const float *stored = ((stored_style)? &stored_style->prop.size_in_mm : nullptr);
    const char *size_format = ((use_inch) ? "%.2f in" : "%.1f mm");
    const std::string revert_text_size = _u8L("Revert text size.");
    const std::string& name = m_gui_cfg->translations.height;
    if (rev_input_mm(name, value, stored, revert_text_size, 0.1f, 1.f, size_format, use_inch, m_scale_height))
        if (set_height())
            process();
}

bool GLGizmoEmboss::set_depth()
{
    float &value = m_style_manager.get_style().prop.emboss;

    // size can't be zero or negative
    apply(value, priv::limits.emboss);

    // only different value need process
    return !is_approx(value, m_volume->text_configuration->style.prop.emboss);
}

void GLGizmoEmboss::draw_depth(bool use_inch)
{
    float &value = m_style_manager.get_style().prop.emboss;
    const EmbossStyle* stored_style = m_style_manager.get_stored_style();
    const float *stored = ((stored_style)? &stored_style->prop.emboss : nullptr);
    const std::string  revert_emboss_depth = _u8L("Revert embossed depth.");
    const char *size_format = ((use_inch) ? "%.3f in" : "%.2f mm");
    const std::string  name = m_gui_cfg->translations.depth;
    if (rev_input_mm(name, value, stored, revert_emboss_depth, 0.1f, 1.f, size_format, use_inch, m_scale_depth))
        if (set_depth())
            process();    
}

bool GLGizmoEmboss::rev_slider(const std::string &name,
                               std::optional<int>& value,
                               const std::optional<int> *default_value,
                               const std::string &undo_tooltip,
                               int                v_min,
                               int                v_max,
                               const std::string& format,
                               const wxString    &tooltip)
{    
    auto draw_slider_optional_int = [&]() -> bool {
        float slider_offset = m_gui_cfg->advanced_input_offset;
        float slider_width  = m_gui_cfg->input_width;
        ImGui::SameLine(slider_offset);
        ImGui::SetNextItemWidth(slider_width);
        return m_imgui->slider_optional_int( ("##" + name).c_str(), value, 
            v_min, v_max, format.c_str(), 1.f, false, tooltip);
    };
    float undo_offset = ImGui::GetStyle().FramePadding.x;
    return revertible(name, value, default_value,
        undo_tooltip, undo_offset, draw_slider_optional_int);
}

bool GLGizmoEmboss::rev_slider(const std::string &name,
                               std::optional<float>& value,
                               const std::optional<float> *default_value,
                               const std::string &undo_tooltip,
                               float                v_min,
                               float                v_max,
                               const std::string& format,
                               const wxString    &tooltip)
{    
    auto draw_slider_optional_float = [&]() -> bool {
        float slider_offset = m_gui_cfg->advanced_input_offset;
        float slider_width  = m_gui_cfg->input_width;
        ImGui::SameLine(slider_offset);
        ImGui::SetNextItemWidth(slider_width);
        return m_imgui->slider_optional_float(("##" + name).c_str(), value,
            v_min, v_max, format.c_str(), 1.f, false, tooltip);
    };
    float undo_offset = ImGui::GetStyle().FramePadding.x;
    return revertible(name, value, default_value,
        undo_tooltip, undo_offset, draw_slider_optional_float);
}

bool GLGizmoEmboss::rev_slider(const std::string &name,
                               float             &value,
                               const float       *default_value,
                               const std::string &undo_tooltip,
                               float              v_min,
                               float              v_max,
                               const std::string &format,
                               const wxString    &tooltip)
{    
    auto draw_slider_float = [&]() -> bool {
        float slider_offset = m_gui_cfg->advanced_input_offset;
        float slider_width  = m_gui_cfg->input_width;
        ImGui::SameLine(slider_offset);
        ImGui::SetNextItemWidth(slider_width);
        return m_imgui->slider_float("##" + name, &value, v_min, v_max,
            format.c_str(), 1.f, false, tooltip);
    };
    float undo_offset = ImGui::GetStyle().FramePadding.x;
    return revertible(name, value, default_value,
        undo_tooltip, undo_offset, draw_slider_float);
}

void GLGizmoEmboss::draw_advanced()
{
    const auto &ff = m_style_manager.get_font_file_with_cache();
    if (!ff.has_value()) { 
        ImGui::Text("%s", _u8L("Advanced font options could be changed only for correct font.\n"
                                   "Start with select correct font.").c_str());
        return;
    }

    StyleManager::Style &current_style = m_style_manager.get_style();
    FontProp            &current_prop  = current_style.prop;
    
    const FontFile::Info &font_info = ff.font_file->infos[current_prop.collection_number.value_or(0)];
#ifdef SHOW_FONT_FILE_PROPERTY
    ImGui::SameLine();
    int cache_size = ff.has_value()? (int)ff.cache->size() : 0;
    std::string ff_property = 
        "ascent=" + std::to_string(font_info.ascent) +
        ", descent=" + std::to_string(font_info.descent) +
        ", lineGap=" + std::to_string(font_info.linegap) +
        ", unitPerEm=" + std::to_string(font_info.unit_per_em) + 
        ", cache(" + std::to_string(cache_size) + " glyphs)";
    if (font_file->infos.size() > 1) { 
        unsigned int collection = current_prop.collection_number.has_value() ?
            *current_prop.collection_number : 0;
        ff_property += ", collect=" + std::to_string(collection+1) + "/" + std::to_string(font_file->infos.size());
    }
    m_imgui->text_colored(ImGuiWrapper::COL_GREY_DARK, ff_property);
#endif // SHOW_FONT_FILE_PROPERTY

    bool exist_change = false;
    auto &tr = m_gui_cfg->translations;

    const StyleManager::Style *stored_style = nullptr;
    if (m_style_manager.exist_stored_style())
        stored_style = m_style_manager.get_stored_style();

    bool can_use_surface = (m_volume == nullptr)? false :
                        (m_volume->emboss_shape->projection.use_surface)? true : // already used surface must have option to uncheck
        !m_volume->is_the_only_one_part();
    m_imgui->disabled_begin(!can_use_surface);
    const bool *def_use_surface = stored_style ?
        &stored_style->projection.use_surface : nullptr;
    bool &use_surface = current_style.projection.use_surface;
    if (rev_checkbox(tr.use_surface, use_surface, def_use_surface,
                     _u8L("Revert using of model surface."))) {
        if (use_surface)
            // when using surface distance is not used
            current_style.distance.reset();        
        process();
    }
    m_imgui->disabled_end(); // !can_use_surface

    std::string units = _u8L("font points");
    std::string units_fmt = "%.0f " + units;
    
    // input gap between letters
    auto def_char_gap = stored_style ?
        &stored_style->prop.char_gap : nullptr;

    int half_ascent = font_info.ascent / 2;
    int min_char_gap = -half_ascent;
    int max_char_gap = half_ascent;
    if (rev_slider(tr.char_gap, current_prop.char_gap, def_char_gap, _u8L("Revert gap between letters"), 
        min_char_gap, max_char_gap, units_fmt, _L("Distance between letters"))){
        // Condition prevent recalculation when insertint out of limits value by imgui input
        const std::optional<int> &volume_char_gap = m_volume->text_configuration->style.prop.char_gap;
        if (!apply(current_prop.char_gap, priv::limits.char_gap) ||
            !volume_char_gap.has_value() || volume_char_gap != current_prop.char_gap) {
            // char gap is stored inside of imgui font atlas
            m_style_manager.clear_imgui_font();
            exist_change = true;
        }
    }

    // input gap between lines
    auto def_line_gap = stored_style ?
        &stored_style->prop.line_gap : nullptr;
    int  min_line_gap = -half_ascent;
    int max_line_gap = half_ascent;
    if (rev_slider(tr.line_gap, current_prop.line_gap, def_line_gap, _u8L("Revert gap between lines"), 
        min_line_gap, max_line_gap, units_fmt, _L("Distance between lines"))){
        // Condition prevent recalculation when insertint out of limits value by imgui input
        const std::optional<int> &volume_line_gap = m_volume->text_configuration->style.prop.line_gap;
        if (!apply(current_prop.line_gap, priv::limits.line_gap) ||
            !volume_line_gap.has_value() || volume_line_gap != current_prop.line_gap) {        
            // line gap is planed to be stored inside of imgui font atlas
            m_style_manager.clear_imgui_font();
            exist_change = true;
        }
    }

    // input boldness
    auto def_boldness = stored_style ?
        &stored_style->prop.boldness : nullptr;
    if (rev_slider(tr.boldness, current_prop.boldness, def_boldness, _u8L("Undo boldness"), 
        priv::limits.boldness.gui.min, priv::limits.boldness.gui.max, units_fmt, _L("Tiny / Wide glyphs"))){
        const std::optional<float> &volume_boldness = m_volume->text_configuration->style.prop.boldness;
        if (!apply(current_prop.boldness, priv::limits.boldness.values) ||
            !volume_boldness.has_value() || volume_boldness != current_prop.boldness)
            exist_change = true;
    }

    // input italic
    auto def_skew = stored_style ?
        &stored_style->prop.skew : nullptr;
    if (rev_slider(tr.skew_ration, current_prop.skew, def_skew, _u8L("Undo letter's skew"),
        priv::limits.skew.gui.min, priv::limits.skew.gui.max, "%.2f", _L("Italic strength ratio"))){
        const std::optional<float> &volume_skew = m_volume->text_configuration->style.prop.skew;
        if (!apply(current_prop.skew, priv::limits.skew.values) ||
            !volume_skew.has_value() ||volume_skew != current_prop.skew)
            exist_change = true;
    }
    
    // input surface distance
    bool allowe_surface_distance = !use_surface && !m_volume->is_the_only_one_part();
    std::optional<float> &distance = current_style.distance;
    float prev_distance = distance.value_or(.0f);
    float min_distance = static_cast<float>(-2 * current_style.projection.depth);
    float max_distance = static_cast<float>(2 * current_style.projection.depth);
    auto def_distance = stored_style ?
        &stored_style->distance : nullptr;    
    m_imgui->disabled_begin(!allowe_surface_distance);    
    bool use_inch = wxGetApp().app_config->get_bool("use_inches");
    const std::string undo_move_tooltip = _u8L("Undo translation");
    const wxString move_tooltip = _L("Distance of the center of text from model surface");
    bool is_moved = false;
    if (use_inch) {
        std::optional<float> distance_inch;
        if (distance.has_value()) distance_inch = (*distance * ObjectManipulation::mm_to_in);
        std::optional<float> def_distance_inch;
        if (def_distance != nullptr) {
            if (def_distance->has_value()) def_distance_inch = ObjectManipulation::mm_to_in * (*(*def_distance));
            def_distance = &def_distance_inch;
        }
        min_distance *= ObjectManipulation::mm_to_in;
        max_distance *= ObjectManipulation::mm_to_in;
        if (rev_slider(tr.from_surface, distance_inch, def_distance, undo_move_tooltip, min_distance, max_distance, "%.3f in", move_tooltip)) {
            if (distance_inch.has_value()) {
                distance = *distance_inch * ObjectManipulation::in_to_mm;
            } else {
                distance.reset();
            }
            is_moved = true;
        }
    } else {
        if (rev_slider(tr.from_surface, distance, def_distance, undo_move_tooltip, 
        min_distance, max_distance, "%.2f mm", move_tooltip)) is_moved = true;
    }

    if (is_moved)
        do_local_z_move(m_parent, distance.value_or(.0f) - prev_distance);    
    m_imgui->disabled_end(); // allowe_surface_distance

    // slider for Clock-wise angle in degress
    // stored angle is optional CCW and in radians
    // Convert stored value to degress
    // minus create clock-wise roation from CCW
    float angle = current_style.angle.value_or(0.f);
    float angle_deg = static_cast<float>(-angle * 180 / M_PI);
    float def_angle_deg_val = 
        (!stored_style || !stored_style->angle.has_value()) ?
        0.f : (*stored_style->angle * -180 / M_PI);
    float* def_angle_deg = stored_style ?
        &def_angle_deg_val : nullptr;
    if (rev_slider(tr.rotation, angle_deg, def_angle_deg, _u8L("Undo rotation"), 
        priv::limits.angle.min, priv::limits.angle.max, u8"%.2f °",
                   _L("Rotate text Clock-wise."))) {
        // convert back to radians and CCW
        double angle_rad = -angle_deg * M_PI / 180.0;
        Geometry::to_range_pi_pi(angle_rad);                

        double diff_angle = angle_rad - angle;
        do_local_z_rotate(m_parent, diff_angle);
        
        // calc angle after rotation
        const GLVolume *gl_volume = get_selected_gl_volume(m_parent.get_selection());
        assert(gl_volume != nullptr);
        assert(m_style_manager.is_active_font());
        if (m_style_manager.is_active_font() && gl_volume != nullptr) 
            m_style_manager.get_style().angle = calc_up(gl_volume->world_matrix(), Slic3r::GUI::up_limit);
        
        // recalculate for surface cut
        if (use_surface) 
            process();
    }

    ImGui::Text("%s", tr.keep_up.c_str());
    ImGui::SameLine(m_gui_cfg->advanced_input_offset);
    ImGui::Checkbox("##keep_up", &m_keep_up);
    if (ImGui::IsItemHovered())
        ImGui::SetTooltip("%s", _u8L("Keep text orientation during surface dragging.\nNot stable between horizontal and vertical alignment.").c_str());    

    // when more collection add selector
    if (ff.font_file->infos.size() > 1) {
        ImGui::Text("%s", tr.collection.c_str());
        ImGui::SameLine(m_gui_cfg->advanced_input_offset);
        ImGui::SetNextItemWidth(m_gui_cfg->input_width);
        unsigned int selected = current_prop.collection_number.has_value() ?
                               *current_prop.collection_number : 0;
        if (ImGui::BeginCombo("## Font collection", std::to_string(selected).c_str())) {
            for (unsigned int i = 0; i < ff.font_file->infos.size(); ++i) {
                ImGui::PushID(1 << (10 + i));
                bool is_selected = (i == selected);
                if (ImGui::Selectable(std::to_string(i).c_str(), is_selected)) {
                    if (i == 0) current_prop.collection_number.reset();
                    else current_prop.collection_number = i;
                    exist_change = true;
                }
                ImGui::PopID();
            }
            ImGui::EndCombo();
        } else if (ImGui::IsItemHovered()) {
            ImGui::SetTooltip("%s", _u8L("Select from True Type Collection.").c_str());
        }
    }

    if (exist_change) {
        m_style_manager.clear_glyphs_cache();
        process();
    }

    if (ImGui::Button(_u8L("Set text to face camera").c_str())) {
        assert(get_selected_volume(m_parent.get_selection()) == m_volume);
        const Camera &cam = wxGetApp().plater()->get_camera();
        if (face_selected_volume_to_camera(cam, m_parent) && use_surface)
            process();
    } else if (ImGui::IsItemHovered()) {
        ImGui::SetTooltip("%s", _u8L("Use camera direction for text orientation").c_str());
    }
#ifdef ALLOW_DEBUG_MODE
    ImGui::Text("family = %s", (current_prop.family.has_value() ?
                                    current_prop.family->c_str() :
                                    " --- "));
    ImGui::Text("face name = %s", (current_prop.face_name.has_value() ?
                                       current_prop.face_name->c_str() :
                                       " --- "));
    ImGui::Text("style = %s",
                (current_prop.style.has_value() ? current_prop.style->c_str() :
                                                 " --- "));
    ImGui::Text("weight = %s", (current_prop.weight.has_value() ?
                                    current_prop.weight->c_str() :
                                    " --- "));

    std::string descriptor = style.path;
    ImGui::Text("descriptor = %s", descriptor.c_str());
#endif // ALLOW_DEBUG_MODE
}

void GLGizmoEmboss::set_minimal_window_size(bool is_advance_edit_style)
{
    ImVec2 window_size = ImGui::GetWindowSize();
    const ImVec2& min_win_size_prev = get_minimal_window_size();
    //ImVec2 diff(window_size.x - min_win_size_prev.x,
    //            window_size.y - min_win_size_prev.y);
    float diff_y = window_size.y - min_win_size_prev.y;
    m_is_advanced_edit_style = is_advance_edit_style;
    const ImVec2 &min_win_size = get_minimal_window_size();
    ImVec2 new_window_size(0.f, min_win_size.y + diff_y);
    ImGui::SetWindowSize(new_window_size, ImGuiCond_Always);
    m_set_window_offset = ImGuiWrapper::change_window_position(on_get_name().c_str(), true);
}

ImVec2 GLGizmoEmboss::get_minimal_window_size() const
{
    ImVec2 res;
    if (!m_is_advanced_edit_style)
        res = m_gui_cfg->minimal_window_size;
    else if (!m_style_manager.has_collections())
        res = m_gui_cfg->minimal_window_size_with_advance;
    else
        res = m_gui_cfg->minimal_window_size_with_collections;

    bool is_object = m_volume->get_object()->volumes.size() == 1;
    if (!is_object)
        res.y += m_gui_cfg->height_of_volume_type_selector;
    return res;
}

#ifdef ALLOW_ADD_FONT_BY_OS_SELECTOR
bool GLGizmoEmboss::choose_font_by_wxdialog()
{
    wxFontData data;
    data.EnableEffects(false);
    data.RestrictSelection(wxFONTRESTRICT_SCALABLE);
    // set previous selected font
    EmbossStyle &selected_style = m_style_manager.get_style();
    if (selected_style.type == WxFontUtils::get_current_type()) {
        std::optional<wxFont> selected_font = WxFontUtils::load_wxFont(
            selected_style.path);
        if (selected_font.has_value()) data.SetInitialFont(*selected_font);
    }

    wxFontDialog font_dialog(wxGetApp().mainframe, data);
    if (font_dialog.ShowModal() != wxID_OK) return false;

    data                = font_dialog.GetFontData();
    wxFont   wx_font       = data.GetChosenFont();
    size_t   font_index = m_style_manager.get_fonts().size();
    EmbossStyle emboss_style  = WxFontUtils::create_emboss_style(wx_font);

    // Check that deserialization NOT influence font
    // false - use direct selected wxFont in dialog
    // true - use font item (serialize and deserialize wxFont)
    bool use_deserialized_font = false;

    // Try load and use new added font
    if ((use_deserialized_font && !m_style_manager.load_style(font_index)) ||
        (!use_deserialized_font && !m_style_manager.load_style(emboss_style, wx_font))) {
        m_style_manager.erase(font_index);
        wxString message = GUI::format_wxstr(
            _L("Font '%1%' can't be used. Please select another."),
            emboss_style.name);
        wxString      title = _L("Selected font is NOT True-type.");
        MessageDialog not_loaded_font_message(nullptr, message, title, wxOK);
        not_loaded_font_message.ShowModal();
        return choose_font_by_wxdialog();
    }

    // fix dynamic creation of italic font
    const auto& cn = m_style_manager.get_font_prop().collection_number;
    unsigned int font_collection = cn.has_value() ? *cn : 0;
    const auto&ff = m_style_manager.get_font_file_with_cache();
    if (WxFontUtils::is_italic(wx_font) &&
        !Emboss::is_italic(*ff.font_file, font_collection)) {
        m_style_manager.get_style().prop.skew = 0.2;
    }
    return true;
}
#endif // ALLOW_ADD_FONT_BY_OS_SELECTOR

#if defined ALLOW_ADD_FONT_BY_FILE or defined ALLOW_DEBUG_MODE
namespace priv {
static std::string get_file_name(const std::string &file_path)
{
    size_t pos_last_delimiter = file_path.find_last_of("/\\");
    size_t pos_point          = file_path.find_last_of('.');
    size_t offset             = pos_last_delimiter + 1;
    size_t count              = pos_point - pos_last_delimiter - 1;
    return file_path.substr(offset, count);
}
} // namespace priv
#endif // ALLOW_ADD_FONT_BY_FILE || ALLOW_DEBUG_MODE

#ifdef ALLOW_ADD_FONT_BY_FILE
bool GLGizmoEmboss::choose_true_type_file()
{
    wxArrayString input_files;
    wxString      fontDir      = wxEmptyString;
    wxString      selectedFile = wxEmptyString;
    wxFileDialog  dialog(nullptr, _L("Choose one or more files (TTF, TTC):"),
                        fontDir, selectedFile, file_wildcards(FT_FONTS),
                        wxFD_OPEN | wxFD_FILE_MUST_EXIST);
    if (dialog.ShowModal() == wxID_OK) dialog.GetPaths(input_files);
    if (input_files.IsEmpty()) return false;
    size_t index = m_style_manager.get_fonts().size();
    // use first valid font
    for (auto &input_file : input_files) {
        std::string path = std::string(input_file.c_str());
        std::string name = priv::get_file_name(path);
        //make_unique_name(name, m_font_list);
        const FontProp& prop = m_style_manager.get_font_prop();
        EmbossStyle style{ name, path, EmbossStyle::Type::file_path, prop };
        m_style_manager.add_font(style);
        // set first valid added font as active
        if (m_style_manager.load_style(index)) return true;
        m_style_manager.erase(index);       
    }
    return false;
}
#endif // ALLOW_ADD_FONT_BY_FILE

#ifdef ALLOW_DEBUG_MODE
bool GLGizmoEmboss::choose_svg_file()
{
    wxArrayString input_files;
    wxString      fontDir      = wxEmptyString;
    wxString      selectedFile = wxEmptyString;
    wxFileDialog  dialog(nullptr, _L("Choose SVG file:"), fontDir,
                        selectedFile, file_wildcards(FT_SVG),
                        wxFD_OPEN | wxFD_FILE_MUST_EXIST);
    if (dialog.ShowModal() == wxID_OK) dialog.GetPaths(input_files);
    if (input_files.IsEmpty()) return false;
    if (input_files.size() != 1) return false;
    auto &      input_file = input_files.front();
    std::string path       = std::string(input_file.c_str());
    std::string name       = priv::get_file_name(path);

    NSVGimage *image = nsvgParseFromFile(path.c_str(), "mm", 96.0f);
    ExPolygons polys = NSVGUtils::to_ExPolygons(image);
    nsvgDelete(image);

    BoundingBox bb;
    for (const auto &p : polys) bb.merge(p.contour.points);
    const FontProp &fp = m_style_manager.get_style().prop;
    float scale   = fp.size_in_mm / std::max(bb.max.x(), bb.max.y());
    auto  project = std::make_unique<ProjectScale>(
        std::make_unique<ProjectZ>(fp.emboss / scale), scale);
    indexed_triangle_set its = polygons2model(polys, *project);
    return false;
    // test store:
    // for (auto &poly : polys) poly.scale(1e5);
    // SVG svg("converted.svg", BoundingBox(polys.front().contour.points));
    // svg.draw(polys);
    //return add_volume(name, its);
}
#endif // ALLOW_DEBUG_MODE

void GLGizmoEmboss::create_notification_not_valid_font(
    const TextConfiguration &tc)
{
    const EmbossStyle &es = m_style_manager.get_style();
    const auto &face_name_opt = es.prop.face_name;
    const std::string &face_name_3mf = tc.style.prop.face_name.value_or(tc.style.path);

    std::optional<std::string> face_name_by_wx;
    if (!face_name_opt.has_value()) {
        const wxFont& wx_font = m_style_manager.get_wx_font();
        if (wx_font.IsOk()) {
            wxString wx_face_name = wx_font.GetFaceName();
            if (!wx_face_name.empty())
                face_name_by_wx = std::string(wx_face_name.ToUTF8().data());
        }
    }
    const std::string &face_name = face_name_opt.value_or(face_name_by_wx.value_or(es.path));
    std::string text =
        GUI::format(_L("Can't load exactly same font(\"%1%\"), "
                       "Aplication selected a similar one(\"%2%\"). "
                       "You have to specify font for enable edit text."),
                    face_name_3mf, face_name);
    create_notification_not_valid_font(text);
}

void GLGizmoEmboss::create_notification_not_valid_font(const std::string &text) {
    // not neccessary, but for sure that old notification doesnt exist
    if (m_is_unknown_font)
        remove_notification_not_valid_font();
    m_is_unknown_font = true;

    auto type  = NotificationType::UnknownFont;
    auto level = NotificationManager::NotificationLevel::WarningNotificationLevel;
    auto notification_manager = wxGetApp().plater()->get_notification_manager();
    notification_manager->push_notification(type, level, text);
}

void GLGizmoEmboss::remove_notification_not_valid_font()
{
    if (!m_is_unknown_font) return;
    m_is_unknown_font      = false;
    auto type                 = NotificationType::UnknownFont;
    auto notification_manager = wxGetApp().plater()->get_notification_manager();
    notification_manager->close_notification_of_type(type);
}

void GLGizmoEmboss::init_icons()
{
    // icon order has to match the enum IconType
    std::vector<std::string> filenames{
        "edit_button.svg",
        "delete.svg",
        "add_copies.svg", 
        "save.svg", 
        "undo.svg",    
        "make_italic.svg",
        "make_unitalic.svg",
        "make_bold.svg",
        "make_unbold.svg",   
        "search.svg",
        "open.svg", 
        "exclamation.svg"
    };
    assert(filenames.size() == static_cast<size_t>(IconType::_count));
    std::string path = resources_dir() + "/icons/";
    for (std::string &filename : filenames) filename = path + filename;

    ImVec2 size(m_gui_cfg->icon_width, m_gui_cfg->icon_width);
    auto type = IconManager::RasterType::color_wite_gray;
    m_icons = m_icon_manager.init(filenames, size, type);
}

const IconManager::Icon &priv::get_icon(const IconManager::VIcons& icons, IconType type, IconState state) { return *icons[(unsigned) type][(unsigned) state]; }
bool priv::draw_button(const IconManager::VIcons &icons, IconType type, bool disable)
{
    return Slic3r::GUI::button(
        get_icon(icons, type, IconState::activable),
        get_icon(icons, type, IconState::hovered),
        get_icon(icons, type, IconState::disabled),
        disable
    );
}

/////////////
// priv namespace implementation
///////////////

priv::TextDataBase::TextDataBase(DataBase &&parent, const FontFileWithCache &font_file, TextConfiguration &&text_configuration)
        : DataBase(std::move(parent)), font_file(font_file) /* copy */, text_configuration(std::move(text_configuration))
{
    assert(this->font_file.has_value());

    // partialy fill shape from text configuration
    const FontProp &fp = this->text_configuration.style.prop;
    EmbossProjection &p = shape.projection;
    p.depth        = fp.emboss;
    p.use_surface  = fp.use_surface;

    const FontFile &ff = *this->font_file.font_file;
    shape.scale        = get_text_shape_scale(fp, ff);
}

EmbossShape &priv::TextDataBase::create_shape()
{
    if (!shape.shapes.empty())
        return shape;

    // create shape by configuration
    const char     *text         = text_configuration.text.c_str();
    const FontProp &fp           = text_configuration.style.prop;
    auto            was_canceled = [&c = cancel]() -> bool { return c->load(); };
    shape.shapes                 = text2shapes(font_file, text, fp, was_canceled);

    // TEST
    const FontProp                    &prop       = text_configuration.style.prop;
    const std::optional<unsigned int> &cn         = prop.collection_number;
    unsigned int                       font_index = (cn.has_value()) ? *cn : 0;
    const FontFileWithCache           &font       = font_file;
    assert(font_index < font.font_file->infos.size());
    int   unit_per_em = font.font_file->infos[font_index].unit_per_em;
    float scale       = prop.size_in_mm / unit_per_em;
    float depth       = prop.emboss / scale;

    return shape;
}

void priv::TextDataBase::write(ModelVolume &volume) const
{
    volume.text_configuration = text_configuration; // copy

    // discard information about rotation, should not be stored in volume
    volume.text_configuration->style.prop.angle.reset();

    // only temporary solution
    volume.text_configuration->style.prop.use_surface = shape.projection.use_surface; // copy
    volume.text_configuration->style.prop.emboss = static_cast<float>(shape.projection.depth); // copy

    DataBase::write(volume);
}

std::unique_ptr<DataBase> priv::create_emboss_data_base(const std::string &text, StyleManager &style_manager, std::shared_ptr<std::atomic<bool>>& cancel)
{
    // create volume_name
    std::string volume_name = text; // copy
    // contain_enter?
    if (volume_name.find('\n') != std::string::npos)
        // change enters to space
        std::replace(volume_name.begin(), volume_name.end(), '\n', ' ');

    if (!style_manager.is_active_font())
        style_manager.load_valid_style();
    assert(style_manager.is_active_font());

    const EmbossStyle &es = style_manager.get_style();
    // actualize font path - during changes in gui it could be corrupted
    // volume must store valid path
    assert(style_manager.get_wx_font().IsOk());
    assert(es.path.compare(WxFontUtils::store_wxFont(style_manager.get_wx_font())) == 0);

    // Cancel previous Job, when it is in process
    // worker.cancel(); --> Use less in this case I want cancel only previous EmbossJob no other jobs
    // Cancel only EmbossUpdateJob no others
    if (cancel != nullptr)
        cancel->store(true);
    // create new shared ptr to cancel new job
    cancel = std::make_shared<std::atomic<bool>>(false);

<<<<<<< HEAD
    DataBase base(volume_name, cancel);
    FontFileWithCache &font = style_manager.get_font_file_with_cache();
    TextConfiguration  tc{es, text};
    return std::make_unique<TextDataBase>(std::move(base), font, std::move(tc));
=======
    Plater *plater = wxGetApp().plater();
    Worker &worker = plater->get_ui_job_worker();
    queue_job(worker, std::move(job));
}

bool priv::start_create_volume_on_surface_job(
    DataBase &emboss_data, ModelVolumeType volume_type, const Vec2d &screen_coor, const GLVolume *gl_volume, RaycastManager &raycaster, GLCanvas3D& canvas)
{
    assert(gl_volume != nullptr);
    if (gl_volume == nullptr) return false;

    Plater *plater = wxGetApp().plater();
    const ModelObjectPtrs &objects = plater->model().objects;

    int object_idx = gl_volume->object_idx();
    if (object_idx < 0 || static_cast<size_t>(object_idx) >= objects.size()) return false;
    ModelObject *obj = objects[object_idx];
    size_t vol_id = obj->volumes[gl_volume->volume_idx()]->id().id;
    auto cond = RaycastManager::AllowVolumes({vol_id});

    RaycastManager::Meshes meshes = create_meshes(canvas, cond);
    raycaster.actualize(*obj, &cond, &meshes);

    const Camera &camera = plater->get_camera();
    std::optional<RaycastManager::Hit> hit = ray_from_camera(raycaster, screen_coor, camera, &cond);

    // context menu for add text could be open only by right click on an
    // object. After right click, object is selected and object_idx is set
    // also hit must exist. But there is options to add text by object list
    if (!hit.has_value())
        return false;

    // Create result volume transformation
    Transform3d surface_trmat = create_transformation_onto_surface(hit->position, hit->normal, priv::up_limit);
    const FontProp &font_prop = emboss_data.text_configuration.style.prop;
    apply_transformation(font_prop, surface_trmat);
    Transform3d instance = gl_volume->get_instance_transformation().get_matrix();
    Transform3d volume_trmat = instance.inverse() * surface_trmat;  
    start_create_volume_job(obj, volume_trmat, emboss_data, volume_type);
    return true;
}

void priv::find_closest_volume(const Selection       &selection,
                               const Vec2d           &screen_center,
                               const Camera          &camera,
                               const ModelObjectPtrs &objects,
                               Vec2d                 *closest_center,
                               const GLVolume       **closest_volume)
{
    assert(closest_center != nullptr);
    assert(closest_volume != nullptr);
    assert(*closest_volume == nullptr);
    const Selection::IndicesList &indices = selection.get_volume_idxs();
    assert(!indices.empty()); // no selected volume
    if (indices.empty()) return;

    double center_sq_distance = std::numeric_limits<double>::max();
    for (unsigned int id : indices) {
        const GLVolume *gl_volume = selection.get_volume(id);
        const ModelVolume *volume = get_model_volume(*gl_volume, objects);
        if (!volume->is_model_part()) continue;        
        Slic3r::Polygon hull = CameraUtils::create_hull2d(camera, *gl_volume);
        Vec2d c = hull.centroid().cast<double>();
        Vec2d d = c - screen_center;
        bool is_bigger_x = std::fabs(d.x()) > std::fabs(d.y());
        if ((is_bigger_x && d.x() * d.x() > center_sq_distance) ||
           (!is_bigger_x && d.y() * d.y() > center_sq_distance)) continue;

        double distance = d.squaredNorm();
        if (center_sq_distance < distance) continue;
        center_sq_distance = distance;
        *closest_center = c;
        *closest_volume = gl_volume;
    }
>>>>>>> ac563384
}

ImVec2 priv::calc_fine_position(const Selection &selection, const ImVec2 &windows_size, const Size &canvas_size)
{
    const Selection::IndicesList indices = selection.get_volume_idxs();
    // no selected volume
    if (indices.empty())
        return {};
    const GLVolume *volume = selection.get_volume(*indices.begin());
    // bad volume selected (e.g. deleted one)
    if (volume == nullptr)
        return {};

    const Camera   &camera = wxGetApp().plater()->get_camera();
    Slic3r::Polygon hull   = CameraUtils::create_hull2d(camera, *volume);

    ImVec2 c_size(canvas_size.get_width(), canvas_size.get_height());
    ImVec2 offset = ImGuiWrapper::suggest_location(windows_size, hull, c_size);
    return offset;
}

// any existing icon filename to not influence GUI
const std::string GLGizmoEmboss::M_ICON_FILENAME = "cut.svg";<|MERGE_RESOLUTION|>--- conflicted
+++ resolved
@@ -3232,88 +3232,10 @@
         cancel->store(true);
     // create new shared ptr to cancel new job
     cancel = std::make_shared<std::atomic<bool>>(false);
-
-<<<<<<< HEAD
     DataBase base(volume_name, cancel);
     FontFileWithCache &font = style_manager.get_font_file_with_cache();
     TextConfiguration  tc{es, text};
     return std::make_unique<TextDataBase>(std::move(base), font, std::move(tc));
-=======
-    Plater *plater = wxGetApp().plater();
-    Worker &worker = plater->get_ui_job_worker();
-    queue_job(worker, std::move(job));
-}
-
-bool priv::start_create_volume_on_surface_job(
-    DataBase &emboss_data, ModelVolumeType volume_type, const Vec2d &screen_coor, const GLVolume *gl_volume, RaycastManager &raycaster, GLCanvas3D& canvas)
-{
-    assert(gl_volume != nullptr);
-    if (gl_volume == nullptr) return false;
-
-    Plater *plater = wxGetApp().plater();
-    const ModelObjectPtrs &objects = plater->model().objects;
-
-    int object_idx = gl_volume->object_idx();
-    if (object_idx < 0 || static_cast<size_t>(object_idx) >= objects.size()) return false;
-    ModelObject *obj = objects[object_idx];
-    size_t vol_id = obj->volumes[gl_volume->volume_idx()]->id().id;
-    auto cond = RaycastManager::AllowVolumes({vol_id});
-
-    RaycastManager::Meshes meshes = create_meshes(canvas, cond);
-    raycaster.actualize(*obj, &cond, &meshes);
-
-    const Camera &camera = plater->get_camera();
-    std::optional<RaycastManager::Hit> hit = ray_from_camera(raycaster, screen_coor, camera, &cond);
-
-    // context menu for add text could be open only by right click on an
-    // object. After right click, object is selected and object_idx is set
-    // also hit must exist. But there is options to add text by object list
-    if (!hit.has_value())
-        return false;
-
-    // Create result volume transformation
-    Transform3d surface_trmat = create_transformation_onto_surface(hit->position, hit->normal, priv::up_limit);
-    const FontProp &font_prop = emboss_data.text_configuration.style.prop;
-    apply_transformation(font_prop, surface_trmat);
-    Transform3d instance = gl_volume->get_instance_transformation().get_matrix();
-    Transform3d volume_trmat = instance.inverse() * surface_trmat;  
-    start_create_volume_job(obj, volume_trmat, emboss_data, volume_type);
-    return true;
-}
-
-void priv::find_closest_volume(const Selection       &selection,
-                               const Vec2d           &screen_center,
-                               const Camera          &camera,
-                               const ModelObjectPtrs &objects,
-                               Vec2d                 *closest_center,
-                               const GLVolume       **closest_volume)
-{
-    assert(closest_center != nullptr);
-    assert(closest_volume != nullptr);
-    assert(*closest_volume == nullptr);
-    const Selection::IndicesList &indices = selection.get_volume_idxs();
-    assert(!indices.empty()); // no selected volume
-    if (indices.empty()) return;
-
-    double center_sq_distance = std::numeric_limits<double>::max();
-    for (unsigned int id : indices) {
-        const GLVolume *gl_volume = selection.get_volume(id);
-        const ModelVolume *volume = get_model_volume(*gl_volume, objects);
-        if (!volume->is_model_part()) continue;        
-        Slic3r::Polygon hull = CameraUtils::create_hull2d(camera, *gl_volume);
-        Vec2d c = hull.centroid().cast<double>();
-        Vec2d d = c - screen_center;
-        bool is_bigger_x = std::fabs(d.x()) > std::fabs(d.y());
-        if ((is_bigger_x && d.x() * d.x() > center_sq_distance) ||
-           (!is_bigger_x && d.y() * d.y() > center_sq_distance)) continue;
-
-        double distance = d.squaredNorm();
-        if (center_sq_distance < distance) continue;
-        center_sq_distance = distance;
-        *closest_center = c;
-        *closest_volume = gl_volume;
-    }
->>>>>>> ac563384
 }
 
 ImVec2 priv::calc_fine_position(const Selection &selection, const ImVec2 &windows_size, const Size &canvas_size)
