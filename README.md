
![PrusaSlicer logo](/resources/icons/PrusaSlicer.png?raw=true)

# ModixSlicer

**A PrusaSlicer fork (which is a slic3r fork)** (previously Slic3r++)

<<<<<<< HEAD
### How to compile
=======
PrusaSlicer takes 3D models (STL, OBJ, AMF) and converts them into G-code
instructions for FFF printers or PNG layers for mSLA 3D printers. It's
compatible with any modern printer based on the RepRap toolchain, including all
those based on the Marlin, Prusa, Sprinter and Repetier firmware. It also works
with Mach3, LinuxCNC and Machinekit controllers.

PrusaSlicer is based on [Slic3r](https://github.com/Slic3r/Slic3r) by Alessandro Ranellucci and the RepRap community.

See the [project homepage](https://www.prusa3d.com/slic3r-prusa-edition/) and
the [documentation directory](doc/) for more information.

### What language is it written in?

All user facing code is written in C++.
The slicing core is the `libslic3r` library, which can be built and used in a standalone way.
The command line interface is a thin wrapper over `libslic3r`.

### What are PrusaSlicer's main features?

Key features are:

* **multi-platform** (Linux/Mac/Win) and packaged as standalone-app with no dependencies required
* complete **command-line interface** to use it with no GUI
* multi-material **(multiple extruders)** object printing
* multiple G-code flavors supported (RepRap, Makerbot, Mach3, Machinekit etc.)
* ability to plate **multiple objects having distinct print settings**
* **multithread** processing
* **STL auto-repair** (tolerance for broken models)
* wide automated unit testing

Other major features are:

* combine infill every 'n' perimeters layer to speed up printing
* **3D preview** (including multi-material files)
* **multiple layer heights** in a single print
* **spiral vase** mode for bumpless vases
* fine-grained configuration of speed, acceleration, extrusion width
* several infill patterns including honeycomb, spirals, Hilbert curves
* support material, raft, brim, skirt
* **standby temperature** and automatic wiping for multi-extruder printing
* [customizable **G-code macros**](https://github.com/prusa3d/PrusaSlicer/wiki/Slic3r-Prusa-Edition-Macro-Language) and output filename with variable placeholders
* support for **post-processing scripts**
* **cooling logic** controlling fan speed and dynamic print speed

### Development
>>>>>>> e09f6e52

If you want to compile the source yourself, follow the instructions on one of
these documentation pages:
* [Linux](doc/How%20to%20build%20-%20Linux%20et%20al.md)
* [macOS](doc/How%20to%20build%20-%20Mac%20OS.md)
* [Windows](doc/How%20to%20build%20-%20Windows.md)

## License and attribution

ModixSlicer is licensed under the _GNU Affero General Public License, version 3_.
ModixSlicer is based on PrusaSlicer by PrusaResearch.

PrusaSlicer is licensed under the _GNU Affero General Public License, version 3_.
PrusaSlicer is owned by Prusa Research.
PrusaSlicer is originally based on Slic3r by Alessandro Ranellucci.

Slic3r is licensed under the _GNU Affero General Public License, version 3_.
Slic3r was created by Alessandro Ranellucci with the help of many other contributors.

The _GNU Affero General Public License, version 3_ ensures that if you **use** any part of this software in any way (even behind a web server), your software must be released under the same license.<|MERGE_RESOLUTION|>--- conflicted
+++ resolved
@@ -5,15 +5,9 @@
 
 **A PrusaSlicer fork (which is a slic3r fork)** (previously Slic3r++)
 
-<<<<<<< HEAD
 ### How to compile
-=======
-PrusaSlicer takes 3D models (STL, OBJ, AMF) and converts them into G-code
-instructions for FFF printers or PNG layers for mSLA 3D printers. It's
-compatible with any modern printer based on the RepRap toolchain, including all
-those based on the Marlin, Prusa, Sprinter and Repetier firmware. It also works
-with Mach3, LinuxCNC and Machinekit controllers.
 
+ModixSlicer is based on PrusaSlicer.
 PrusaSlicer is based on [Slic3r](https://github.com/Slic3r/Slic3r) by Alessandro Ranellucci and the RepRap community.
 
 See the [project homepage](https://www.prusa3d.com/slic3r-prusa-edition/) and
@@ -53,7 +47,6 @@
 * **cooling logic** controlling fan speed and dynamic print speed
 
 ### Development
->>>>>>> e09f6e52
 
 If you want to compile the source yourself, follow the instructions on one of
 these documentation pages:
