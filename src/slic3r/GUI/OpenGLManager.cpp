--- conflicted
+++ resolved
@@ -382,7 +382,6 @@
             // Complain about the OpenGL version.
             wxString message = format_wxstr(
 #if ENABLE_OPENGL_ES
-<<<<<<< HEAD
                 _L("ModixSlicer requires OpenGL ES 2.0 capable graphics driver to run correctly, \n"
                     "while OpenGL version %s, render %s, vendor %s was detected."), s_gl_info.get_version_string(), s_gl_info.get_renderer(), s_gl_info.get_vendor());
 #elif ENABLE_GL_CORE_PROFILE
@@ -391,16 +390,6 @@
 #else
                 _L("ModixSlicer requires OpenGL 2.0 capable graphics driver to run correctly, \n"
                     "while OpenGL version %s, render %s, vendor %s was detected."), s_gl_info.get_version_string(), s_gl_info.get_renderer(), s_gl_info.get_vendor());
-=======
-                _L("PrusaSlicer requires OpenGL ES 2.0 capable graphics driver to run correctly, \n"
-                   "while OpenGL version %s, render %s, vendor %s was detected."), s_gl_info.get_version_string(), s_gl_info.get_renderer(), s_gl_info.get_vendor());
-#elif ENABLE_GL_CORE_PROFILE
-                _L("PrusaSlicer requires OpenGL 3.2 capable graphics driver to run correctly,\n"
-                   "while OpenGL version %s, render %s, vendor %s was detected."), s_gl_info.get_version_string(), s_gl_info.get_renderer(), s_gl_info.get_vendor());
-#else
-                _L("PrusaSlicer requires OpenGL 2.0 capable graphics driver to run correctly, \n"
-                   "while OpenGL version %s, render %s, vendor %s was detected."), s_gl_info.get_version_string(), s_gl_info.get_renderer(), s_gl_info.get_vendor());
->>>>>>> e09f6e52
 #endif // ENABLE_OPENGL_ES
             message += "\n";
           	message += _L("You may need to update your graphics card driver.");
