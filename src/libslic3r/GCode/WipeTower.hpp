--- conflicted
+++ resolved
@@ -195,16 +195,7 @@
 	// Call this method only if layer_finished() is false.
 	ToolChangeResult finish_layer();
 
-<<<<<<< HEAD
-    std::vector<float> get_used_filament() const { return m_used_filament_length; }
-=======
-	// Is the current layer finished?
-	bool 			 layer_finished() const {
-        return m_current_layer_finished;
-	}
-
     std::vector<std::pair<float, std::vector<float>>> get_used_filament_until_layer() const { return m_used_filament_length_until_layer; }
->>>>>>> e09f6e52
     int get_number_of_toolchanges() const { return m_num_tool_changes; }
 
     struct FilamentParameters {
